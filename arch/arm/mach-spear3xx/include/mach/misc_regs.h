--- conflicted
+++ resolved
@@ -14,11 +14,8 @@
 #ifndef __MACH_MISC_REGS_H
 #define __MACH_MISC_REGS_H
 
-<<<<<<< HEAD
-=======
 #include <mach/spear.h>
 
->>>>>>> 3c0dec5f
 #define MISC_BASE		IOMEM(VA_SPEAR3XX_ICM3_MISC_REG_BASE)
 #define DMA_CHN_CFG		(MISC_BASE + 0x0A0)
 
