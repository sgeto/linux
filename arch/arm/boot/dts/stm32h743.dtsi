--- conflicted
+++ resolved
@@ -67,11 +67,7 @@
 		};
 
 		usart2: serial@40004400 {
-<<<<<<< HEAD
-			compatible = "st,stm32f7-usart", "st,stm32f7-uart";
-=======
 			compatible = "st,stm32f7-uart";
->>>>>>> 9abd04af
 			reg = <0x40004400 0x400>;
 			interrupts = <38>;
 			status = "disabled";
@@ -149,7 +145,6 @@
 			compatible = "st,stm32h7-adc-core";
 			reg = <0x40022000 0x400>;
 			interrupts = <18>;
-<<<<<<< HEAD
 			clocks = <&timer_clk>;
 			clock-names = "bus";
 			interrupt-controller;
@@ -181,8 +176,6 @@
 			compatible = "st,stm32h7-adc-core";
 			reg = <0x58026000 0x400>;
 			interrupts = <127>;
-=======
->>>>>>> 9abd04af
 			clocks = <&timer_clk>;
 			clock-names = "bus";
 			interrupt-controller;
@@ -191,40 +184,6 @@
 			#size-cells = <0>;
 			status = "disabled";
 
-<<<<<<< HEAD
-=======
-			adc1: adc@0 {
-				compatible = "st,stm32h7-adc";
-				#io-channel-cells = <1>;
-				reg = <0x0>;
-				interrupt-parent = <&adc_12>;
-				interrupts = <0>;
-				status = "disabled";
-			};
-
-			adc2: adc@100 {
-				compatible = "st,stm32h7-adc";
-				#io-channel-cells = <1>;
-				reg = <0x100>;
-				interrupt-parent = <&adc_12>;
-				interrupts = <1>;
-				status = "disabled";
-			};
-		};
-
-		adc_3: adc@58026000 {
-			compatible = "st,stm32h7-adc-core";
-			reg = <0x58026000 0x400>;
-			interrupts = <127>;
-			clocks = <&timer_clk>;
-			clock-names = "bus";
-			interrupt-controller;
-			#interrupt-cells = <1>;
-			#address-cells = <1>;
-			#size-cells = <0>;
-			status = "disabled";
-
->>>>>>> 9abd04af
 			adc3: adc@0 {
 				compatible = "st,stm32h7-adc";
 				#io-channel-cells = <1>;
