--- conflicted
+++ resolved
@@ -32,15 +32,7 @@
 		>;
 	};
 };
-<<<<<<< HEAD
-
-&uart3 {
-	pinctrl-names = "default";
-	pinctrl-0 = <&uart3_pins>;
-};
 
 &mcbsp2 {
 	status = "okay";
-};
-=======
->>>>>>> 28b19111
+};