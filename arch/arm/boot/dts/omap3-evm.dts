--- conflicted
+++ resolved
@@ -17,8 +17,6 @@
 		device_type = "memory";
 		reg = <0x80000000 0x10000000>; /* 256 MB */
 	};
-<<<<<<< HEAD
-=======
 
 	leds {
 		compatible = "gpio-leds";
@@ -28,7 +26,6 @@
 			linux,default-trigger = "default-on";
 		};
 	};
->>>>>>> 84bae6c3
 };
 
 &i2c1 {
@@ -57,11 +54,8 @@
 		compatible = "ti,tvp5146m2";
 		reg = <0x5c>;
 	};
-<<<<<<< HEAD
-=======
 };
 
 &twl_gpio {
 	ti,use-leds;
->>>>>>> 84bae6c3
 };