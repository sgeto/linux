/*
 *  linux/arch/x86_64/mm/init.c
 *
 *  Copyright (C) 1995  Linus Torvalds
 *  Copyright (C) 2000  Pavel Machek <pavel@suse.cz>
 *  Copyright (C) 2002,2003 Andi Kleen <ak@suse.de>
 */

#include <linux/signal.h>
#include <linux/sched.h>
#include <linux/kernel.h>
#include <linux/errno.h>
#include <linux/string.h>
#include <linux/types.h>
#include <linux/ptrace.h>
#include <linux/mman.h>
#include <linux/mm.h>
#include <linux/swap.h>
#include <linux/smp.h>
#include <linux/init.h>
#include <linux/initrd.h>
#include <linux/pagemap.h>
#include <linux/bootmem.h>
#include <linux/proc_fs.h>
#include <linux/pci.h>
#include <linux/pfn.h>
#include <linux/poison.h>
#include <linux/dma-mapping.h>
#include <linux/module.h>
#include <linux/memory_hotplug.h>
#include <linux/nmi.h>

#include <asm/processor.h>
#include <asm/system.h>
#include <asm/uaccess.h>
#include <asm/pgtable.h>
#include <asm/pgalloc.h>
#include <asm/dma.h>
#include <asm/fixmap.h>
#include <asm/e820.h>
#include <asm/apic.h>
#include <asm/tlb.h>
#include <asm/mmu_context.h>
#include <asm/proto.h>
#include <asm/smp.h>
#include <asm/sections.h>
#include <asm/kdebug.h>
#include <asm/numa.h>
#include <asm/cacheflush.h>

/*
 * end_pfn only includes RAM, while max_pfn_mapped includes all e820 entries.
 * The direct mapping extends to max_pfn_mapped, so that we can directly access
 * apertures, ACPI and other tables without having to play with fixmaps.
 */
unsigned long max_low_pfn_mapped;
unsigned long max_pfn_mapped;

static unsigned long dma_reserve __initdata;

DEFINE_PER_CPU(struct mmu_gather, mmu_gathers);

int direct_gbpages __meminitdata
#ifdef CONFIG_DIRECT_GBPAGES
				= 1
#endif
;

static int __init parse_direct_gbpages_off(char *arg)
{
	direct_gbpages = 0;
	return 0;
}
early_param("nogbpages", parse_direct_gbpages_off);

static int __init parse_direct_gbpages_on(char *arg)
{
	direct_gbpages = 1;
	return 0;
}
early_param("gbpages", parse_direct_gbpages_on);

/*
 * NOTE: pagetable_init alloc all the fixmap pagetables contiguous on the
 * physical space so we can cache the place of the first one and move
 * around without checking the pgd every time.
 */

void show_mem(void)
{
	long i, total = 0, reserved = 0;
	long shared = 0, cached = 0;
	struct page *page;
	pg_data_t *pgdat;

	printk(KERN_INFO "Mem-info:\n");
	show_free_areas();
	for_each_online_pgdat(pgdat) {
		for (i = 0; i < pgdat->node_spanned_pages; ++i) {
			/*
			 * This loop can take a while with 256 GB and
			 * 4k pages so defer the NMI watchdog:
			 */
			if (unlikely(i % MAX_ORDER_NR_PAGES == 0))
				touch_nmi_watchdog();

			if (!pfn_valid(pgdat->node_start_pfn + i))
				continue;

			page = pfn_to_page(pgdat->node_start_pfn + i);
			total++;
			if (PageReserved(page))
				reserved++;
			else if (PageSwapCache(page))
				cached++;
			else if (page_count(page))
				shared += page_count(page) - 1;
		}
	}
	printk(KERN_INFO "%lu pages of RAM\n",		total);
	printk(KERN_INFO "%lu reserved pages\n",	reserved);
	printk(KERN_INFO "%lu pages shared\n",		shared);
	printk(KERN_INFO "%lu pages swap cached\n",	cached);
}

int after_bootmem;

static __init void *spp_getpage(void)
{
	void *ptr;

	if (after_bootmem)
		ptr = (void *) get_zeroed_page(GFP_ATOMIC);
	else
		ptr = alloc_bootmem_pages(PAGE_SIZE);

	if (!ptr || ((unsigned long)ptr & ~PAGE_MASK)) {
		panic("set_pte_phys: cannot allocate page data %s\n",
			after_bootmem ? "after bootmem" : "");
	}

	pr_debug("spp_getpage %p\n", ptr);

	return ptr;
}

void
set_pte_vaddr_pud(pud_t *pud_page, unsigned long vaddr, pte_t new_pte)
{
	pud_t *pud;
	pmd_t *pmd;
	pte_t *pte;

	pud = pud_page + pud_index(vaddr);
	if (pud_none(*pud)) {
		pmd = (pmd_t *) spp_getpage();
		pud_populate(&init_mm, pud, pmd);
		if (pmd != pmd_offset(pud, 0)) {
			printk(KERN_ERR "PAGETABLE BUG #01! %p <-> %p\n",
				pmd, pmd_offset(pud, 0));
			return;
		}
	}
	pmd = pmd_offset(pud, vaddr);
	if (pmd_none(*pmd)) {
		pte = (pte_t *) spp_getpage();
		pmd_populate_kernel(&init_mm, pmd, pte);
		if (pte != pte_offset_kernel(pmd, 0)) {
			printk(KERN_ERR "PAGETABLE BUG #02!\n");
			return;
		}
	}

	pte = pte_offset_kernel(pmd, vaddr);
	if (!pte_none(*pte) && pte_val(new_pte) &&
	    pte_val(*pte) != (pte_val(new_pte) & __supported_pte_mask))
		pte_ERROR(*pte);
	set_pte(pte, new_pte);

	/*
	 * It's enough to flush this one mapping.
	 * (PGE mappings get flushed as well)
	 */
	__flush_tlb_one(vaddr);
}

void
set_pte_vaddr(unsigned long vaddr, pte_t pteval)
{
	pgd_t *pgd;
	pud_t *pud_page;

	pr_debug("set_pte_vaddr %lx to %lx\n", vaddr, native_pte_val(pteval));

	pgd = pgd_offset_k(vaddr);
	if (pgd_none(*pgd)) {
		printk(KERN_ERR
			"PGD FIXMAP MISSING, it should be setup in head.S!\n");
		return;
	}
	pud_page = (pud_t*)pgd_page_vaddr(*pgd);
	set_pte_vaddr_pud(pud_page, vaddr, pteval);
}

/*
 * Create large page table mappings for a range of physical addresses.
 */
static void __init __init_extra_mapping(unsigned long phys, unsigned long size,
						pgprot_t prot)
{
	pgd_t *pgd;
	pud_t *pud;
	pmd_t *pmd;

	BUG_ON((phys & ~PMD_MASK) || (size & ~PMD_MASK));
	for (; size; phys += PMD_SIZE, size -= PMD_SIZE) {
		pgd = pgd_offset_k((unsigned long)__va(phys));
		if (pgd_none(*pgd)) {
			pud = (pud_t *) spp_getpage();
			set_pgd(pgd, __pgd(__pa(pud) | _KERNPG_TABLE |
						_PAGE_USER));
		}
		pud = pud_offset(pgd, (unsigned long)__va(phys));
		if (pud_none(*pud)) {
			pmd = (pmd_t *) spp_getpage();
			set_pud(pud, __pud(__pa(pmd) | _KERNPG_TABLE |
						_PAGE_USER));
		}
		pmd = pmd_offset(pud, phys);
		BUG_ON(!pmd_none(*pmd));
		set_pmd(pmd, __pmd(phys | pgprot_val(prot)));
	}
}

void __init init_extra_mapping_wb(unsigned long phys, unsigned long size)
{
	__init_extra_mapping(phys, size, PAGE_KERNEL_LARGE);
}

void __init init_extra_mapping_uc(unsigned long phys, unsigned long size)
{
	__init_extra_mapping(phys, size, PAGE_KERNEL_LARGE_NOCACHE);
}

/*
 * The head.S code sets up the kernel high mapping:
 *
 *   from __START_KERNEL_map to __START_KERNEL_map + size (== _end-_text)
 *
 * phys_addr holds the negative offset to the kernel, which is added
 * to the compile time generated pmds. This results in invalid pmds up
 * to the point where we hit the physaddr 0 mapping.
 *
 * We limit the mappings to the region from _text to _end.  _end is
 * rounded up to the 2MB boundary. This catches the invalid pmds as
 * well, as they are located before _text:
 */
void __init cleanup_highmap(void)
{
	unsigned long vaddr = __START_KERNEL_map;
	unsigned long end = round_up((unsigned long)_end, PMD_SIZE) - 1;
	pmd_t *pmd = level2_kernel_pgt;
	pmd_t *last_pmd = pmd + PTRS_PER_PMD;

	for (; pmd < last_pmd; pmd++, vaddr += PMD_SIZE) {
		if (pmd_none(*pmd))
			continue;
		if (vaddr < (unsigned long) _text || vaddr > end)
			set_pmd(pmd, __pmd(0));
	}
}

static unsigned long __initdata table_start;
static unsigned long __meminitdata table_end;
static unsigned long __meminitdata table_top;

static __meminit void *alloc_low_page(unsigned long *phys)
{
	unsigned long pfn = table_end++;
	void *adr;

	if (after_bootmem) {
		adr = (void *)get_zeroed_page(GFP_ATOMIC);
		*phys = __pa(adr);

		return adr;
	}

	if (pfn >= table_top)
		panic("alloc_low_page: ran out of memory");

	adr = early_ioremap(pfn * PAGE_SIZE, PAGE_SIZE);
	memset(adr, 0, PAGE_SIZE);
	*phys  = pfn * PAGE_SIZE;
	return adr;
}

static __meminit void unmap_low_page(void *adr)
{
	if (after_bootmem)
		return;

	early_iounmap(adr, PAGE_SIZE);
}

static unsigned long __meminit
phys_pte_init(pte_t *pte_page, unsigned long addr, unsigned long end)
{
	unsigned pages = 0;
	unsigned long last_map_addr = end;
	int i;

	pte_t *pte = pte_page + pte_index(addr);

	for(i = pte_index(addr); i < PTRS_PER_PTE; i++, addr += PAGE_SIZE, pte++) {

		if (addr >= end) {
			if (!after_bootmem) {
				for(; i < PTRS_PER_PTE; i++, pte++)
					set_pte(pte, __pte(0));
			}
			break;
		}

		if (pte_val(*pte))
			continue;

		if (0)
			printk("   pte=%p addr=%lx pte=%016lx\n",
			       pte, addr, pfn_pte(addr >> PAGE_SHIFT, PAGE_KERNEL).pte);
		set_pte(pte, pfn_pte(addr >> PAGE_SHIFT, PAGE_KERNEL));
		last_map_addr = (addr & PAGE_MASK) + PAGE_SIZE;
		pages++;
	}
	update_page_count(PG_LEVEL_4K, pages);

	return last_map_addr;
}

static unsigned long __meminit
phys_pte_update(pmd_t *pmd, unsigned long address, unsigned long end)
{
	pte_t *pte = (pte_t *)pmd_page_vaddr(*pmd);

	return phys_pte_init(pte, address, end);
}

static unsigned long __meminit
phys_pmd_init(pmd_t *pmd_page, unsigned long address, unsigned long end,
			 unsigned long page_size_mask)
{
	unsigned long pages = 0;
	unsigned long last_map_addr = end;

	int i = pmd_index(address);

	for (; i < PTRS_PER_PMD; i++, address += PMD_SIZE) {
		unsigned long pte_phys;
		pmd_t *pmd = pmd_page + pmd_index(address);
		pte_t *pte;

		if (address >= end) {
			if (!after_bootmem) {
				for (; i < PTRS_PER_PMD; i++, pmd++)
					set_pmd(pmd, __pmd(0));
			}
			break;
		}

		if (pmd_val(*pmd)) {
			if (!pmd_large(*pmd))
				last_map_addr = phys_pte_update(pmd, address,
								 end);
			continue;
		}

		if (page_size_mask & (1<<PG_LEVEL_2M)) {
			pages++;
			set_pte((pte_t *)pmd,
				pfn_pte(address >> PAGE_SHIFT, PAGE_KERNEL_LARGE));
			last_map_addr = (address & PMD_MASK) + PMD_SIZE;
			continue;
		}
<<<<<<< HEAD

		pte = alloc_low_page(&pte_phys);
		last_map_addr = phys_pte_init(pte, address, end);
		unmap_low_page(pte);

=======

		pte = alloc_low_page(&pte_phys);
		last_map_addr = phys_pte_init(pte, address, end);
		unmap_low_page(pte);

>>>>>>> 5806b81a
		pmd_populate_kernel(&init_mm, pmd, __va(pte_phys));
	}
	update_page_count(PG_LEVEL_2M, pages);
	return last_map_addr;
}

static unsigned long __meminit
phys_pmd_update(pud_t *pud, unsigned long address, unsigned long end,
			 unsigned long page_size_mask)
{
	pmd_t *pmd = pmd_offset(pud, 0);
	unsigned long last_map_addr;

	spin_lock(&init_mm.page_table_lock);
	last_map_addr = phys_pmd_init(pmd, address, end, page_size_mask);
	spin_unlock(&init_mm.page_table_lock);
	__flush_tlb_all();
	return last_map_addr;
}

static unsigned long __meminit
phys_pud_init(pud_t *pud_page, unsigned long addr, unsigned long end,
			 unsigned long page_size_mask)
{
	unsigned long pages = 0;
	unsigned long last_map_addr = end;
	int i = pud_index(addr);

	for (; i < PTRS_PER_PUD; i++, addr = (addr & PUD_MASK) + PUD_SIZE) {
		unsigned long pmd_phys;
		pud_t *pud = pud_page + pud_index(addr);
		pmd_t *pmd;

		if (addr >= end)
			break;

		if (!after_bootmem &&
				!e820_any_mapped(addr, addr+PUD_SIZE, 0)) {
			set_pud(pud, __pud(0));
			continue;
		}

		if (pud_val(*pud)) {
			if (!pud_large(*pud))
				last_map_addr = phys_pmd_update(pud, addr, end,
							 page_size_mask);
			continue;
		}

		if (page_size_mask & (1<<PG_LEVEL_1G)) {
			pages++;
			set_pte((pte_t *)pud,
				pfn_pte(addr >> PAGE_SHIFT, PAGE_KERNEL_LARGE));
			last_map_addr = (addr & PUD_MASK) + PUD_SIZE;
			continue;
		}

		pmd = alloc_low_page(&pmd_phys);

		spin_lock(&init_mm.page_table_lock);
		last_map_addr = phys_pmd_init(pmd, addr, end, page_size_mask);
		unmap_low_page(pmd);
		pud_populate(&init_mm, pud, __va(pmd_phys));
		spin_unlock(&init_mm.page_table_lock);

	}
	__flush_tlb_all();
	update_page_count(PG_LEVEL_1G, pages);

	return last_map_addr;
}

static unsigned long __meminit
phys_pud_update(pgd_t *pgd, unsigned long addr, unsigned long end,
		 unsigned long page_size_mask)
{
	pud_t *pud;

	pud = (pud_t *)pgd_page_vaddr(*pgd);

	return phys_pud_init(pud, addr, end, page_size_mask);
}

static void __init find_early_table_space(unsigned long end)
{
	unsigned long puds, pmds, ptes, tables, start;

	puds = (end + PUD_SIZE - 1) >> PUD_SHIFT;
	tables = round_up(puds * sizeof(pud_t), PAGE_SIZE);
	if (direct_gbpages) {
		unsigned long extra;
		extra = end - ((end>>PUD_SHIFT) << PUD_SHIFT);
		pmds = (extra + PMD_SIZE - 1) >> PMD_SHIFT;
	} else
		pmds = (end + PMD_SIZE - 1) >> PMD_SHIFT;
	tables += round_up(pmds * sizeof(pmd_t), PAGE_SIZE);

	if (cpu_has_pse) {
		unsigned long extra;
		extra = end - ((end>>PMD_SHIFT) << PMD_SHIFT);
		ptes = (extra + PAGE_SIZE - 1) >> PAGE_SHIFT;
	} else
		ptes = (end + PAGE_SIZE - 1) >> PAGE_SHIFT;
	tables += round_up(ptes * sizeof(pte_t), PAGE_SIZE);

	/*
	 * RED-PEN putting page tables only on node 0 could
	 * cause a hotspot and fill up ZONE_DMA. The page tables
	 * need roughly 0.5KB per GB.
	 */
	start = 0x8000;
	table_start = find_e820_area(start, end, tables, PAGE_SIZE);
	if (table_start == -1UL)
		panic("Cannot find space for the kernel page tables");

	table_start >>= PAGE_SHIFT;
	table_end = table_start;
	table_top = table_start + (tables >> PAGE_SHIFT);

	printk(KERN_DEBUG "kernel direct mapping tables up to %lx @ %lx-%lx\n",
		end, table_start << PAGE_SHIFT, table_top << PAGE_SHIFT);
}

static void __init init_gbpages(void)
{
	if (direct_gbpages && cpu_has_gbpages)
		printk(KERN_INFO "Using GB pages for direct mapping\n");
	else
		direct_gbpages = 0;
}

#ifdef CONFIG_MEMTEST

static void __init memtest(unsigned long start_phys, unsigned long size,
				 unsigned pattern)
{
	unsigned long i;
	unsigned long *start;
	unsigned long start_bad;
	unsigned long last_bad;
	unsigned long val;
	unsigned long start_phys_aligned;
	unsigned long count;
	unsigned long incr;

	switch (pattern) {
	case 0:
		val = 0UL;
		break;
	case 1:
		val = -1UL;
		break;
	case 2:
		val = 0x5555555555555555UL;
		break;
	case 3:
		val = 0xaaaaaaaaaaaaaaaaUL;
		break;
	default:
		return;
	}

	incr = sizeof(unsigned long);
	start_phys_aligned = ALIGN(start_phys, incr);
	count = (size - (start_phys_aligned - start_phys))/incr;
	start = __va(start_phys_aligned);
	start_bad = 0;
	last_bad = 0;

	for (i = 0; i < count; i++)
		start[i] = val;
	for (i = 0; i < count; i++, start++, start_phys_aligned += incr) {
		if (*start != val) {
			if (start_phys_aligned == last_bad + incr) {
				last_bad += incr;
			} else {
				if (start_bad) {
					printk(KERN_CONT "\n  %016lx bad mem addr %016lx - %016lx reserved",
						val, start_bad, last_bad + incr);
					reserve_early(start_bad, last_bad - start_bad, "BAD RAM");
				}
				start_bad = last_bad = start_phys_aligned;
			}
		}
	}
	if (start_bad) {
		printk(KERN_CONT "\n  %016lx bad mem addr %016lx - %016lx reserved",
			val, start_bad, last_bad + incr);
		reserve_early(start_bad, last_bad - start_bad, "BAD RAM");
	}

}

/* default is disabled */
static int memtest_pattern __initdata;

static int __init parse_memtest(char *arg)
{
	if (arg)
		memtest_pattern = simple_strtoul(arg, NULL, 0);
	return 0;
}

early_param("memtest", parse_memtest);

static void __init early_memtest(unsigned long start, unsigned long end)
{
	u64 t_start, t_size;
	unsigned pattern;

	if (!memtest_pattern)
		return;

	printk(KERN_INFO "early_memtest: pattern num %d", memtest_pattern);
	for (pattern = 0; pattern < memtest_pattern; pattern++) {
		t_start = start;
		t_size = 0;
		while (t_start < end) {
			t_start = find_e820_area_size(t_start, &t_size, 1);

			/* done ? */
			if (t_start >= end)
				break;
			if (t_start + t_size > end)
				t_size = end - t_start;

			printk(KERN_CONT "\n  %016llx - %016llx pattern %d",
				(unsigned long long)t_start,
				(unsigned long long)t_start + t_size, pattern);

			memtest(t_start, t_size, pattern);

			t_start += t_size;
		}
	}
	printk(KERN_CONT "\n");
}
#else
static void __init early_memtest(unsigned long start, unsigned long end)
{
}
#endif

static unsigned long __init kernel_physical_mapping_init(unsigned long start,
						unsigned long end,
						unsigned long page_size_mask)
{

	unsigned long next, last_map_addr = end;

	start = (unsigned long)__va(start);
	end = (unsigned long)__va(end);

	for (; start < end; start = next) {
		pgd_t *pgd = pgd_offset_k(start);
		unsigned long pud_phys;
		pud_t *pud;

		next = start + PGDIR_SIZE;
		if (next > end)
			next = end;

		if (pgd_val(*pgd)) {
			last_map_addr = phys_pud_update(pgd, __pa(start),
						 __pa(end), page_size_mask);
			continue;
		}

		if (after_bootmem)
			pud = pud_offset(pgd, start & PGDIR_MASK);
		else
			pud = alloc_low_page(&pud_phys);

		last_map_addr = phys_pud_init(pud, __pa(start), __pa(next),
						 page_size_mask);
		unmap_low_page(pud);
		pgd_populate(&init_mm, pgd_offset_k(start),
			     __va(pud_phys));
	}

	return last_map_addr;
}

struct map_range {
	unsigned long start;
	unsigned long end;
	unsigned page_size_mask;
};

#define NR_RANGE_MR 5

static int save_mr(struct map_range *mr, int nr_range,
		   unsigned long start_pfn, unsigned long end_pfn,
		   unsigned long page_size_mask)
{

	if (start_pfn < end_pfn) {
		if (nr_range >= NR_RANGE_MR)
			panic("run out of range for init_memory_mapping\n");
		mr[nr_range].start = start_pfn<<PAGE_SHIFT;
		mr[nr_range].end   = end_pfn<<PAGE_SHIFT;
		mr[nr_range].page_size_mask = page_size_mask;
		nr_range++;
	}

	return nr_range;
}

/*
 * Setup the direct mapping of the physical memory at PAGE_OFFSET.
 * This runs before bootmem is initialized and gets pages directly from
 * the physical memory. To access them they are temporarily mapped.
 */
unsigned long __init_refok init_memory_mapping(unsigned long start,
					       unsigned long end)
{
	unsigned long last_map_addr = 0;
	unsigned long page_size_mask = 0;
	unsigned long start_pfn, end_pfn;

	struct map_range mr[NR_RANGE_MR];
	int nr_range, i;

	printk(KERN_INFO "init_memory_mapping\n");

	/*
	 * Find space for the kernel direct mapping tables.
	 *
	 * Later we should allocate these tables in the local node of the
	 * memory mapped. Unfortunately this is done currently before the
	 * nodes are discovered.
	 */
	if (!after_bootmem)
		init_gbpages();
<<<<<<< HEAD

	if (direct_gbpages)
		page_size_mask |= 1 << PG_LEVEL_1G;
	if (cpu_has_pse)
		page_size_mask |= 1 << PG_LEVEL_2M;

	memset(mr, 0, sizeof(mr));
	nr_range = 0;

	/* head if not big page alignment ?*/
	start_pfn = start >> PAGE_SHIFT;
	end_pfn = ((start + (PMD_SIZE - 1)) >> PMD_SHIFT)
			<< (PMD_SHIFT - PAGE_SHIFT);
	nr_range = save_mr(mr, nr_range, start_pfn, end_pfn, 0);

	/* big page (2M) range*/
	start_pfn = ((start + (PMD_SIZE - 1))>>PMD_SHIFT)
			 << (PMD_SHIFT - PAGE_SHIFT);
	end_pfn = ((start + (PUD_SIZE - 1))>>PUD_SHIFT)
			 << (PUD_SHIFT - PAGE_SHIFT);
	if (end_pfn > ((end>>PUD_SHIFT)<<(PUD_SHIFT - PAGE_SHIFT)))
		end_pfn = ((end>>PUD_SHIFT)<<(PUD_SHIFT - PAGE_SHIFT));
	nr_range = save_mr(mr, nr_range, start_pfn, end_pfn,
			page_size_mask & (1<<PG_LEVEL_2M));

	/* big page (1G) range */
	start_pfn = end_pfn;
	end_pfn = (end>>PUD_SHIFT) << (PUD_SHIFT - PAGE_SHIFT);
	nr_range = save_mr(mr, nr_range, start_pfn, end_pfn,
				page_size_mask &
				 ((1<<PG_LEVEL_2M)|(1<<PG_LEVEL_1G)));

	/* tail is not big page (1G) alignment */
	start_pfn = end_pfn;
	end_pfn = (end>>PMD_SHIFT) << (PMD_SHIFT - PAGE_SHIFT);
	nr_range = save_mr(mr, nr_range, start_pfn, end_pfn,
			page_size_mask & (1<<PG_LEVEL_2M));

	/* tail is not big page (2M) alignment */
	start_pfn = end_pfn;
	end_pfn = end>>PAGE_SHIFT;
	nr_range = save_mr(mr, nr_range, start_pfn, end_pfn, 0);

	/* try to merge same page size and continuous */
	for (i = 0; nr_range > 1 && i < nr_range - 1; i++) {
		unsigned long old_start;
		if (mr[i].end != mr[i+1].start ||
		    mr[i].page_size_mask != mr[i+1].page_size_mask)
			continue;
		/* move it */
		old_start = mr[i].start;
		memmove(&mr[i], &mr[i+1],
			 (nr_range - 1 - i) * sizeof (struct map_range));
		mr[i].start = old_start;
		nr_range--;
	}

	for (i = 0; i < nr_range; i++)
		printk(KERN_DEBUG " %010lx - %010lx page %s\n",
				mr[i].start, mr[i].end,
			(mr[i].page_size_mask & (1<<PG_LEVEL_1G))?"1G":(
			 (mr[i].page_size_mask & (1<<PG_LEVEL_2M))?"2M":"4k"));

=======

	if (direct_gbpages)
		page_size_mask |= 1 << PG_LEVEL_1G;
	if (cpu_has_pse)
		page_size_mask |= 1 << PG_LEVEL_2M;

	memset(mr, 0, sizeof(mr));
	nr_range = 0;

	/* head if not big page alignment ?*/
	start_pfn = start >> PAGE_SHIFT;
	end_pfn = ((start + (PMD_SIZE - 1)) >> PMD_SHIFT)
			<< (PMD_SHIFT - PAGE_SHIFT);
	nr_range = save_mr(mr, nr_range, start_pfn, end_pfn, 0);

	/* big page (2M) range*/
	start_pfn = ((start + (PMD_SIZE - 1))>>PMD_SHIFT)
			 << (PMD_SHIFT - PAGE_SHIFT);
	end_pfn = ((start + (PUD_SIZE - 1))>>PUD_SHIFT)
			 << (PUD_SHIFT - PAGE_SHIFT);
	if (end_pfn > ((end>>PUD_SHIFT)<<(PUD_SHIFT - PAGE_SHIFT)))
		end_pfn = ((end>>PUD_SHIFT)<<(PUD_SHIFT - PAGE_SHIFT));
	nr_range = save_mr(mr, nr_range, start_pfn, end_pfn,
			page_size_mask & (1<<PG_LEVEL_2M));

	/* big page (1G) range */
	start_pfn = end_pfn;
	end_pfn = (end>>PUD_SHIFT) << (PUD_SHIFT - PAGE_SHIFT);
	nr_range = save_mr(mr, nr_range, start_pfn, end_pfn,
				page_size_mask &
				 ((1<<PG_LEVEL_2M)|(1<<PG_LEVEL_1G)));

	/* tail is not big page (1G) alignment */
	start_pfn = end_pfn;
	end_pfn = (end>>PMD_SHIFT) << (PMD_SHIFT - PAGE_SHIFT);
	nr_range = save_mr(mr, nr_range, start_pfn, end_pfn,
			page_size_mask & (1<<PG_LEVEL_2M));

	/* tail is not big page (2M) alignment */
	start_pfn = end_pfn;
	end_pfn = end>>PAGE_SHIFT;
	nr_range = save_mr(mr, nr_range, start_pfn, end_pfn, 0);

	/* try to merge same page size and continuous */
	for (i = 0; nr_range > 1 && i < nr_range - 1; i++) {
		unsigned long old_start;
		if (mr[i].end != mr[i+1].start ||
		    mr[i].page_size_mask != mr[i+1].page_size_mask)
			continue;
		/* move it */
		old_start = mr[i].start;
		memmove(&mr[i], &mr[i+1],
			 (nr_range - 1 - i) * sizeof (struct map_range));
		mr[i].start = old_start;
		nr_range--;
	}

	for (i = 0; i < nr_range; i++)
		printk(KERN_DEBUG " %010lx - %010lx page %s\n",
				mr[i].start, mr[i].end,
			(mr[i].page_size_mask & (1<<PG_LEVEL_1G))?"1G":(
			 (mr[i].page_size_mask & (1<<PG_LEVEL_2M))?"2M":"4k"));

>>>>>>> 5806b81a
	if (!after_bootmem)
		find_early_table_space(end);

	for (i = 0; i < nr_range; i++)
		last_map_addr = kernel_physical_mapping_init(
					mr[i].start, mr[i].end,
					mr[i].page_size_mask);

	if (!after_bootmem)
		mmu_cr4_features = read_cr4();
	__flush_tlb_all();

	if (!after_bootmem && table_end > table_start)
		reserve_early(table_start << PAGE_SHIFT,
				 table_end << PAGE_SHIFT, "PGTABLE");

	printk(KERN_INFO "last_map_addr: %lx end: %lx\n",
			 last_map_addr, end);

	if (!after_bootmem)
		early_memtest(start, end);

	return last_map_addr >> PAGE_SHIFT;
}

#ifndef CONFIG_NUMA
void __init initmem_init(unsigned long start_pfn, unsigned long end_pfn)
{
	unsigned long bootmap_size, bootmap;

	bootmap_size = bootmem_bootmap_pages(end_pfn)<<PAGE_SHIFT;
	bootmap = find_e820_area(0, end_pfn<<PAGE_SHIFT, bootmap_size,
				 PAGE_SIZE);
	if (bootmap == -1L)
		panic("Cannot find bootmem map of size %ld\n", bootmap_size);
	/* don't touch min_low_pfn */
	bootmap_size = init_bootmem_node(NODE_DATA(0), bootmap >> PAGE_SHIFT,
					 0, end_pfn);
	e820_register_active_regions(0, start_pfn, end_pfn);
	free_bootmem_with_active_regions(0, end_pfn);
	early_res_to_bootmem(0, end_pfn<<PAGE_SHIFT);
	reserve_bootmem(bootmap, bootmap_size, BOOTMEM_DEFAULT);
}

void __init paging_init(void)
{
	unsigned long max_zone_pfns[MAX_NR_ZONES];

	memset(max_zone_pfns, 0, sizeof(max_zone_pfns));
	max_zone_pfns[ZONE_DMA] = MAX_DMA_PFN;
	max_zone_pfns[ZONE_DMA32] = MAX_DMA32_PFN;
	max_zone_pfns[ZONE_NORMAL] = max_pfn;

	memory_present(0, 0, max_pfn);
	sparse_init();
	free_area_init_nodes(max_zone_pfns);
}
#endif

/*
 * Memory hotplug specific functions
 */
#ifdef CONFIG_MEMORY_HOTPLUG
/*
 * Memory is added always to NORMAL zone. This means you will never get
 * additional DMA/DMA32 memory.
 */
int arch_add_memory(int nid, u64 start, u64 size)
{
	struct pglist_data *pgdat = NODE_DATA(nid);
	struct zone *zone = pgdat->node_zones + ZONE_NORMAL;
	unsigned long last_mapped_pfn, start_pfn = start >> PAGE_SHIFT;
	unsigned long nr_pages = size >> PAGE_SHIFT;
	int ret;

	last_mapped_pfn = init_memory_mapping(start, start + size-1);
	if (last_mapped_pfn > max_pfn_mapped)
		max_pfn_mapped = last_mapped_pfn;

	ret = __add_pages(zone, start_pfn, nr_pages);
	WARN_ON(1);

	return ret;
}
EXPORT_SYMBOL_GPL(arch_add_memory);

#if !defined(CONFIG_ACPI_NUMA) && defined(CONFIG_NUMA)
int memory_add_physaddr_to_nid(u64 start)
{
	return 0;
}
EXPORT_SYMBOL_GPL(memory_add_physaddr_to_nid);
#endif

#endif /* CONFIG_MEMORY_HOTPLUG */

/*
 * devmem_is_allowed() checks to see if /dev/mem access to a certain address
 * is valid. The argument is a physical page number.
 *
 *
 * On x86, access has to be given to the first megabyte of ram because that area
 * contains bios code and data regions used by X and dosemu and similar apps.
 * Access has to be given to non-kernel-ram areas as well, these contain the PCI
 * mmio resources as well as potential bios/acpi data regions.
 */
int devmem_is_allowed(unsigned long pagenr)
{
	if (pagenr <= 256)
		return 1;
	if (!page_is_ram(pagenr))
		return 1;
	return 0;
}


static struct kcore_list kcore_mem, kcore_vmalloc, kcore_kernel,
			 kcore_modules, kcore_vsyscall;

void __init mem_init(void)
{
	long codesize, reservedpages, datasize, initsize;

	pci_iommu_alloc();

	/* clear_bss() already clear the empty_zero_page */

	reservedpages = 0;

	/* this will put all low memory onto the freelists */
#ifdef CONFIG_NUMA
	totalram_pages = numa_free_all_bootmem();
#else
	totalram_pages = free_all_bootmem();
#endif
	reservedpages = max_pfn - totalram_pages -
					absent_pages_in_range(0, max_pfn);
	after_bootmem = 1;

	codesize =  (unsigned long) &_etext - (unsigned long) &_text;
	datasize =  (unsigned long) &_edata - (unsigned long) &_etext;
	initsize =  (unsigned long) &__init_end - (unsigned long) &__init_begin;

	/* Register memory areas for /proc/kcore */
	kclist_add(&kcore_mem, __va(0), max_low_pfn << PAGE_SHIFT);
	kclist_add(&kcore_vmalloc, (void *)VMALLOC_START,
		   VMALLOC_END-VMALLOC_START);
	kclist_add(&kcore_kernel, &_stext, _end - _stext);
	kclist_add(&kcore_modules, (void *)MODULES_VADDR, MODULES_LEN);
	kclist_add(&kcore_vsyscall, (void *)VSYSCALL_START,
				 VSYSCALL_END - VSYSCALL_START);

	printk(KERN_INFO "Memory: %luk/%luk available (%ldk kernel code, "
				"%ldk reserved, %ldk data, %ldk init)\n",
		(unsigned long) nr_free_pages() << (PAGE_SHIFT-10),
		max_pfn << (PAGE_SHIFT-10),
		codesize >> 10,
		reservedpages << (PAGE_SHIFT-10),
		datasize >> 10,
		initsize >> 10);

	cpa_init();
}

void free_init_pages(char *what, unsigned long begin, unsigned long end)
{
	unsigned long addr = begin;

	if (addr >= end)
		return;

	/*
	 * If debugging page accesses then do not free this memory but
	 * mark them not present - any buggy init-section access will
	 * create a kernel page fault:
	 */
#ifdef CONFIG_DEBUG_PAGEALLOC
	printk(KERN_INFO "debug: unmapping init memory %08lx..%08lx\n",
		begin, PAGE_ALIGN(end));
	set_memory_np(begin, (end - begin) >> PAGE_SHIFT);
#else
	printk(KERN_INFO "Freeing %s: %luk freed\n", what, (end - begin) >> 10);

	for (; addr < end; addr += PAGE_SIZE) {
		ClearPageReserved(virt_to_page(addr));
		init_page_count(virt_to_page(addr));
		memset((void *)(addr & ~(PAGE_SIZE-1)),
			POISON_FREE_INITMEM, PAGE_SIZE);
		free_page(addr);
		totalram_pages++;
	}
#endif
}

void free_initmem(void)
{
	free_init_pages("unused kernel memory",
			(unsigned long)(&__init_begin),
			(unsigned long)(&__init_end));
}

#ifdef CONFIG_DEBUG_RODATA
const int rodata_test_data = 0xC3;
EXPORT_SYMBOL_GPL(rodata_test_data);

void mark_rodata_ro(void)
{
	unsigned long start = PFN_ALIGN(_stext), end = PFN_ALIGN(__end_rodata);
	unsigned long rodata_start =
		((unsigned long)__start_rodata + PAGE_SIZE - 1) & PAGE_MASK;

#ifdef CONFIG_DYNAMIC_FTRACE
	/* Dynamic tracing modifies the kernel text section */
	start = rodata_start;
#endif

	printk(KERN_INFO "Write protecting the kernel read-only data: %luk\n",
	       (end - start) >> 10);
	set_memory_ro(start, (end - start) >> PAGE_SHIFT);

	/*
	 * The rodata section (but not the kernel text!) should also be
	 * not-executable.
	 */
	set_memory_nx(rodata_start, (end - rodata_start) >> PAGE_SHIFT);

	rodata_test();

#ifdef CONFIG_CPA_DEBUG
	printk(KERN_INFO "Testing CPA: undo %lx-%lx\n", start, end);
	set_memory_rw(start, (end-start) >> PAGE_SHIFT);

	printk(KERN_INFO "Testing CPA: again\n");
	set_memory_ro(start, (end-start) >> PAGE_SHIFT);
#endif
}

#endif

#ifdef CONFIG_BLK_DEV_INITRD
void free_initrd_mem(unsigned long start, unsigned long end)
{
	free_init_pages("initrd memory", start, end);
}
#endif

int __init reserve_bootmem_generic(unsigned long phys, unsigned long len,
				   int flags)
{
#ifdef CONFIG_NUMA
	int nid, next_nid;
	int ret;
#endif
	unsigned long pfn = phys >> PAGE_SHIFT;

	if (pfn >= max_pfn) {
		/*
		 * This can happen with kdump kernels when accessing
		 * firmware tables:
		 */
		if (pfn < max_pfn_mapped)
			return -EFAULT;

		printk(KERN_ERR "reserve_bootmem: illegal reserve %lx %lu\n",
				phys, len);
		return -EFAULT;
	}

	/* Should check here against the e820 map to avoid double free */
#ifdef CONFIG_NUMA
	nid = phys_to_nid(phys);
	next_nid = phys_to_nid(phys + len - 1);
	if (nid == next_nid)
		ret = reserve_bootmem_node(NODE_DATA(nid), phys, len, flags);
	else
		ret = reserve_bootmem(phys, len, flags);

	if (ret != 0)
		return ret;

#else
	reserve_bootmem(phys, len, BOOTMEM_DEFAULT);
#endif

	if (phys+len <= MAX_DMA_PFN*PAGE_SIZE) {
		dma_reserve += len / PAGE_SIZE;
		set_dma_reserve(dma_reserve);
	}

	return 0;
}

int kern_addr_valid(unsigned long addr)
{
	unsigned long above = ((long)addr) >> __VIRTUAL_MASK_SHIFT;
	pgd_t *pgd;
	pud_t *pud;
	pmd_t *pmd;
	pte_t *pte;

	if (above != 0 && above != -1UL)
		return 0;

	pgd = pgd_offset_k(addr);
	if (pgd_none(*pgd))
		return 0;

	pud = pud_offset(pgd, addr);
	if (pud_none(*pud))
		return 0;

	pmd = pmd_offset(pud, addr);
	if (pmd_none(*pmd))
		return 0;

	if (pmd_large(*pmd))
		return pfn_valid(pmd_pfn(*pmd));

	pte = pte_offset_kernel(pmd, addr);
	if (pte_none(*pte))
		return 0;

	return pfn_valid(pte_pfn(*pte));
}

/*
 * A pseudo VMA to allow ptrace access for the vsyscall page.  This only
 * covers the 64bit vsyscall page now. 32bit has a real VMA now and does
 * not need special handling anymore:
 */
static struct vm_area_struct gate_vma = {
	.vm_start	= VSYSCALL_START,
	.vm_end		= VSYSCALL_START + (VSYSCALL_MAPPED_PAGES * PAGE_SIZE),
	.vm_page_prot	= PAGE_READONLY_EXEC,
	.vm_flags	= VM_READ | VM_EXEC
};

struct vm_area_struct *get_gate_vma(struct task_struct *tsk)
{
#ifdef CONFIG_IA32_EMULATION
	if (test_tsk_thread_flag(tsk, TIF_IA32))
		return NULL;
#endif
	return &gate_vma;
}

int in_gate_area(struct task_struct *task, unsigned long addr)
{
	struct vm_area_struct *vma = get_gate_vma(task);

	if (!vma)
		return 0;

	return (addr >= vma->vm_start) && (addr < vma->vm_end);
}

/*
 * Use this when you have no reliable task/vma, typically from interrupt
 * context. It is less reliable than using the task's vma and may give
 * false positives:
 */
int in_gate_area_no_task(unsigned long addr)
{
	return (addr >= VSYSCALL_START) && (addr < VSYSCALL_END);
}

const char *arch_vma_name(struct vm_area_struct *vma)
{
	if (vma->vm_mm && vma->vm_start == (long)vma->vm_mm->context.vdso)
		return "[vdso]";
	if (vma == &gate_vma)
		return "[vsyscall]";
	return NULL;
}

#ifdef CONFIG_SPARSEMEM_VMEMMAP
/*
 * Initialise the sparsemem vmemmap using huge-pages at the PMD level.
 */
static long __meminitdata addr_start, addr_end;
static void __meminitdata *p_start, *p_end;
static int __meminitdata node_start;

int __meminit
vmemmap_populate(struct page *start_page, unsigned long size, int node)
{
	unsigned long addr = (unsigned long)start_page;
	unsigned long end = (unsigned long)(start_page + size);
	unsigned long next;
	pgd_t *pgd;
	pud_t *pud;
	pmd_t *pmd;

	for (; addr < end; addr = next) {
		void *p = NULL;

		pgd = vmemmap_pgd_populate(addr, node);
		if (!pgd)
			return -ENOMEM;

		pud = vmemmap_pud_populate(pgd, addr, node);
		if (!pud)
			return -ENOMEM;

		if (!cpu_has_pse) {
			next = (addr + PAGE_SIZE) & PAGE_MASK;
			pmd = vmemmap_pmd_populate(pud, addr, node);

			if (!pmd)
				return -ENOMEM;

			p = vmemmap_pte_populate(pmd, addr, node);

			if (!p)
				return -ENOMEM;

			addr_end = addr + PAGE_SIZE;
			p_end = p + PAGE_SIZE;
		} else {
			next = pmd_addr_end(addr, end);

			pmd = pmd_offset(pud, addr);
			if (pmd_none(*pmd)) {
				pte_t entry;

				p = vmemmap_alloc_block(PMD_SIZE, node);
				if (!p)
					return -ENOMEM;

				entry = pfn_pte(__pa(p) >> PAGE_SHIFT,
						PAGE_KERNEL_LARGE);
				set_pmd(pmd, __pmd(pte_val(entry)));

				/* check to see if we have contiguous blocks */
				if (p_end != p || node_start != node) {
					if (p_start)
						printk(KERN_DEBUG " [%lx-%lx] PMD -> [%p-%p] on node %d\n",
						       addr_start, addr_end-1, p_start, p_end-1, node_start);
					addr_start = addr;
					node_start = node;
					p_start = p;
				}

				addr_end = addr + PMD_SIZE;
				p_end = p + PMD_SIZE;
			} else
				vmemmap_verify((pte_t *)pmd, node, addr, next);
		}

	}
	return 0;
}

void __meminit vmemmap_populate_print_last(void)
{
	if (p_start) {
		printk(KERN_DEBUG " [%lx-%lx] PMD -> [%p-%p] on node %d\n",
			addr_start, addr_end-1, p_start, p_end-1, node_start);
		p_start = NULL;
		p_end = NULL;
		node_start = 0;
	}
}
#endif<|MERGE_RESOLUTION|>--- conflicted
+++ resolved
@@ -381,19 +381,11 @@
 			last_map_addr = (address & PMD_MASK) + PMD_SIZE;
 			continue;
 		}
-<<<<<<< HEAD
 
 		pte = alloc_low_page(&pte_phys);
 		last_map_addr = phys_pte_init(pte, address, end);
 		unmap_low_page(pte);
 
-=======
-
-		pte = alloc_low_page(&pte_phys);
-		last_map_addr = phys_pte_init(pte, address, end);
-		unmap_low_page(pte);
-
->>>>>>> 5806b81a
 		pmd_populate_kernel(&init_mm, pmd, __va(pte_phys));
 	}
 	update_page_count(PG_LEVEL_2M, pages);
@@ -728,7 +720,6 @@
 	 */
 	if (!after_bootmem)
 		init_gbpages();
-<<<<<<< HEAD
 
 	if (direct_gbpages)
 		page_size_mask |= 1 << PG_LEVEL_1G;
@@ -792,71 +783,6 @@
 			(mr[i].page_size_mask & (1<<PG_LEVEL_1G))?"1G":(
 			 (mr[i].page_size_mask & (1<<PG_LEVEL_2M))?"2M":"4k"));
 
-=======
-
-	if (direct_gbpages)
-		page_size_mask |= 1 << PG_LEVEL_1G;
-	if (cpu_has_pse)
-		page_size_mask |= 1 << PG_LEVEL_2M;
-
-	memset(mr, 0, sizeof(mr));
-	nr_range = 0;
-
-	/* head if not big page alignment ?*/
-	start_pfn = start >> PAGE_SHIFT;
-	end_pfn = ((start + (PMD_SIZE - 1)) >> PMD_SHIFT)
-			<< (PMD_SHIFT - PAGE_SHIFT);
-	nr_range = save_mr(mr, nr_range, start_pfn, end_pfn, 0);
-
-	/* big page (2M) range*/
-	start_pfn = ((start + (PMD_SIZE - 1))>>PMD_SHIFT)
-			 << (PMD_SHIFT - PAGE_SHIFT);
-	end_pfn = ((start + (PUD_SIZE - 1))>>PUD_SHIFT)
-			 << (PUD_SHIFT - PAGE_SHIFT);
-	if (end_pfn > ((end>>PUD_SHIFT)<<(PUD_SHIFT - PAGE_SHIFT)))
-		end_pfn = ((end>>PUD_SHIFT)<<(PUD_SHIFT - PAGE_SHIFT));
-	nr_range = save_mr(mr, nr_range, start_pfn, end_pfn,
-			page_size_mask & (1<<PG_LEVEL_2M));
-
-	/* big page (1G) range */
-	start_pfn = end_pfn;
-	end_pfn = (end>>PUD_SHIFT) << (PUD_SHIFT - PAGE_SHIFT);
-	nr_range = save_mr(mr, nr_range, start_pfn, end_pfn,
-				page_size_mask &
-				 ((1<<PG_LEVEL_2M)|(1<<PG_LEVEL_1G)));
-
-	/* tail is not big page (1G) alignment */
-	start_pfn = end_pfn;
-	end_pfn = (end>>PMD_SHIFT) << (PMD_SHIFT - PAGE_SHIFT);
-	nr_range = save_mr(mr, nr_range, start_pfn, end_pfn,
-			page_size_mask & (1<<PG_LEVEL_2M));
-
-	/* tail is not big page (2M) alignment */
-	start_pfn = end_pfn;
-	end_pfn = end>>PAGE_SHIFT;
-	nr_range = save_mr(mr, nr_range, start_pfn, end_pfn, 0);
-
-	/* try to merge same page size and continuous */
-	for (i = 0; nr_range > 1 && i < nr_range - 1; i++) {
-		unsigned long old_start;
-		if (mr[i].end != mr[i+1].start ||
-		    mr[i].page_size_mask != mr[i+1].page_size_mask)
-			continue;
-		/* move it */
-		old_start = mr[i].start;
-		memmove(&mr[i], &mr[i+1],
-			 (nr_range - 1 - i) * sizeof (struct map_range));
-		mr[i].start = old_start;
-		nr_range--;
-	}
-
-	for (i = 0; i < nr_range; i++)
-		printk(KERN_DEBUG " %010lx - %010lx page %s\n",
-				mr[i].start, mr[i].end,
-			(mr[i].page_size_mask & (1<<PG_LEVEL_1G))?"1G":(
-			 (mr[i].page_size_mask & (1<<PG_LEVEL_2M))?"2M":"4k"));
-
->>>>>>> 5806b81a
 	if (!after_bootmem)
 		find_early_table_space(end);
 
