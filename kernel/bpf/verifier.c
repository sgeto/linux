--- conflicted
+++ resolved
@@ -1078,12 +1078,8 @@
 			goto error;
 		break;
 	case BPF_MAP_TYPE_CGROUP_ARRAY:
-<<<<<<< HEAD
-		if (func_id != BPF_FUNC_skb_in_cgroup &&
+		if (func_id != BPF_FUNC_skb_under_cgroup &&
 		    func_id != BPF_FUNC_current_task_under_cgroup)
-=======
-		if (func_id != BPF_FUNC_skb_under_cgroup)
->>>>>>> 184ca823
 			goto error;
 		break;
 	default:
@@ -1105,12 +1101,8 @@
 		if (map->map_type != BPF_MAP_TYPE_STACK_TRACE)
 			goto error;
 		break;
-<<<<<<< HEAD
 	case BPF_FUNC_current_task_under_cgroup:
-	case BPF_FUNC_skb_in_cgroup:
-=======
 	case BPF_FUNC_skb_under_cgroup:
->>>>>>> 184ca823
 		if (map->map_type != BPF_MAP_TYPE_CGROUP_ARRAY)
 			goto error;
 		break;
