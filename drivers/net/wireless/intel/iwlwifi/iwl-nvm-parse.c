--- conflicted
+++ resolved
@@ -364,34 +364,10 @@
 		else
 			channel->flags = 0;
 
-<<<<<<< HEAD
-		IWL_DEBUG_EEPROM(dev,
-				 "Ch. %d [%sGHz] flags 0x%x %s%s%s%s%s%s%s%s%s%s%s%s(%ddBm): Ad-Hoc %ssupported\n",
-				 channel->hw_value,
-				 is_5ghz ? "5.2" : "2.4",
-				 ch_flags,
-				 CHECK_AND_PRINT_I(VALID),
-				 CHECK_AND_PRINT_I(IBSS),
-				 CHECK_AND_PRINT_I(ACTIVE),
-				 CHECK_AND_PRINT_I(RADAR),
-				 CHECK_AND_PRINT_I(INDOOR_ONLY),
-				 CHECK_AND_PRINT_I(GO_CONCURRENT),
-				 CHECK_AND_PRINT_I(UNIFORM),
-				 CHECK_AND_PRINT_I(20MHZ),
-				 CHECK_AND_PRINT_I(40MHZ),
-				 CHECK_AND_PRINT_I(80MHZ),
-				 CHECK_AND_PRINT_I(160MHZ),
-				 CHECK_AND_PRINT_I(DC_HIGH),
-				 channel->max_power,
-				 ((ch_flags & NVM_CHANNEL_IBSS) &&
-				  !(ch_flags & NVM_CHANNEL_RADAR))
-					? "" : "not ");
-=======
 		iwl_nvm_print_channel_flags(dev, IWL_DL_EEPROM,
 					    channel->hw_value, ch_flags);
 		IWL_DEBUG_EEPROM(dev, "Ch. %d: %ddBm\n",
 				 channel->hw_value, channel->max_power);
->>>>>>> 9abd04af
 	}
 
 	return n_channels;
@@ -948,36 +924,8 @@
 		prev_center_freq = center_freq;
 		prev_reg_rule_flags = reg_rule_flags;
 
-<<<<<<< HEAD
-		IWL_DEBUG_DEV(dev, IWL_DL_LAR,
-			      "Ch. %d [%sGHz] %s%s%s%s%s%s%s%s%s%s%s%s(0x%02x)\n",
-			      center_freq,
-			      band == NL80211_BAND_5GHZ ? "5.2" : "2.4",
-			      CHECK_AND_PRINT_I(VALID),
-			      CHECK_AND_PRINT_I(IBSS),
-			      CHECK_AND_PRINT_I(ACTIVE),
-			      CHECK_AND_PRINT_I(RADAR),
-			      CHECK_AND_PRINT_I(INDOOR_ONLY),
-			      CHECK_AND_PRINT_I(GO_CONCURRENT),
-			      CHECK_AND_PRINT_I(UNIFORM),
-			      CHECK_AND_PRINT_I(20MHZ),
-			      CHECK_AND_PRINT_I(40MHZ),
-			      CHECK_AND_PRINT_I(80MHZ),
-			      CHECK_AND_PRINT_I(160MHZ),
-			      CHECK_AND_PRINT_I(DC_HIGH),
-			      ch_flags);
-		IWL_DEBUG_DEV(dev, IWL_DL_LAR,
-			      "Ch. %d [%sGHz] reg_flags 0x%x: %s\n",
-			      center_freq,
-			      band == NL80211_BAND_5GHZ ? "5.2" : "2.4",
-			      reg_rule_flags,
-			      ((ch_flags & NVM_CHANNEL_ACTIVE) &&
-			       !(ch_flags & NVM_CHANNEL_RADAR))
-					 ? "Ad-Hoc" : "");
-=======
 		iwl_nvm_print_channel_flags(dev, IWL_DL_LAR,
 					    nvm_chan[ch_idx], ch_flags);
->>>>>>> 9abd04af
 	}
 
 	regd->n_reg_rules = valid_rules;
