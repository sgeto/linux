--- conflicted
+++ resolved
@@ -59,10 +59,7 @@
 #define ARM_MMU500_ACTLR_CPRE		(1 << 1)
 
 #define ARM_MMU500_ACR_CACHE_LOCK	(1 << 26)
-<<<<<<< HEAD
-=======
 #define ARM_MMU500_ACR_S2CRB_TLBEN	(1 << 10)
->>>>>>> 9abd04af
 #define ARM_MMU500_ACR_SMTNMB_TLBEN	(1 << 8)
 
 #define TLB_LOOP_TIMEOUT		1000000	/* 1s! */
