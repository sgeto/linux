#include <linux/string.h>
#include <linux/kernel.h>
#include <linux/of.h>
#include <linux/of_device.h>
#include <linux/of_address.h>
#include <linux/of_iommu.h>
#include <linux/dma-mapping.h>
#include <linux/init.h>
#include <linux/module.h>
#include <linux/mod_devicetable.h>
#include <linux/slab.h>
<<<<<<< HEAD
#include <linux/pci.h>
#include <linux/platform_device.h>
#include <linux/amba/bus.h>
=======
#include <linux/platform_device.h>
>>>>>>> 9abd04af

#include <asm/errno.h>
#include "of_private.h"

/**
 * of_match_device - Tell if a struct device matches an of_device_id list
 * @ids: array of of device match structures to search in
 * @dev: the of device structure to match against
 *
 * Used by a driver to check whether an platform_device present in the
 * system is in its list of supported devices.
 */
const struct of_device_id *of_match_device(const struct of_device_id *matches,
					   const struct device *dev)
{
	if ((!matches) || (!dev->of_node))
		return NULL;
	return of_match_node(matches, dev->of_node);
}
EXPORT_SYMBOL(of_match_device);

struct platform_device *of_dev_get(struct platform_device *dev)
{
	struct device *tmp;

	if (!dev)
		return NULL;
	tmp = get_device(&dev->dev);
	if (tmp)
		return to_platform_device(tmp);
	else
		return NULL;
}
EXPORT_SYMBOL(of_dev_get);

void of_dev_put(struct platform_device *dev)
{
	if (dev)
		put_device(&dev->dev);
}
EXPORT_SYMBOL(of_dev_put);

int of_device_add(struct platform_device *ofdev)
{
	BUG_ON(ofdev->dev.of_node == NULL);

	/* name and id have to be set so that the platform bus doesn't get
	 * confused on matching */
	ofdev->name = dev_name(&ofdev->dev);
	ofdev->id = PLATFORM_DEVID_NONE;

	/*
	 * If this device has not binding numa node in devicetree, that is
	 * of_node_to_nid returns NUMA_NO_NODE. device_add will assume that this
	 * device is on the same node as the parent.
	 */
	set_dev_node(&ofdev->dev, of_node_to_nid(ofdev->dev.of_node));

	return device_add(&ofdev->dev);
}

/**
 * of_dma_configure - Setup DMA configuration
 * @dev:	Device to apply DMA configuration
 * @np:		Pointer to OF node having DMA configuration
 *
 * Try to get devices's DMA configuration from DT and update it
 * accordingly.
 *
 * If platform code needs to use its own special DMA configuration, it
 * can use a platform bus notifier and handle BUS_NOTIFY_ADD_DEVICE events
 * to fix up DMA configuration.
 */
int of_dma_configure(struct device *dev, struct device_node *np)
{
	u64 dma_addr, paddr, size = 0;
	int ret;
	bool coherent;
	unsigned long offset;
	const struct iommu_ops *iommu;
	u64 mask;

	ret = of_dma_get_range(np, &dma_addr, &paddr, &size);
	if (ret < 0) {
		/*
		 * For legacy reasons, we have to assume some devices need
		 * DMA configuration regardless of whether "dma-ranges" is
		 * correctly specified or not.
		 */
<<<<<<< HEAD
		if (!dev_is_pci(dev) &&
#ifdef CONFIG_ARM_AMBA
		    dev->bus != &amba_bustype &&
#endif
		    dev->bus != &platform_bus_type)
=======
		if (!dev->bus->force_dma)
>>>>>>> 9abd04af
			return ret == -ENODEV ? 0 : ret;

		dma_addr = offset = 0;
	} else {
		offset = PFN_DOWN(paddr - dma_addr);

		/*
		 * Add a work around to treat the size as mask + 1 in case
		 * it is defined in DT as a mask.
		 */
		if (size & 1) {
			dev_warn(dev, "Invalid size 0x%llx for dma-range\n",
				 size);
			size = size + 1;
		}

		if (!size) {
			dev_err(dev, "Adjusted size 0x%llx invalid\n", size);
			return -EINVAL;
		}
		dev_dbg(dev, "dma_pfn_offset(%#08lx)\n", offset);
	}

	/*
	 * Set default coherent_dma_mask to 32 bit.  Drivers are expected to
	 * setup the correct supported mask.
	 */
	if (!dev->coherent_dma_mask)
		dev->coherent_dma_mask = DMA_BIT_MASK(32);
	/*
	 * Set it to coherent_dma_mask by default if the architecture
	 * code has not set it.
	 */
	if (!dev->dma_mask)
		dev->dma_mask = &dev->coherent_dma_mask;

	if (!size)
		size = max(dev->coherent_dma_mask, dev->coherent_dma_mask + 1);

	dev->dma_pfn_offset = offset;

	/*
	 * Limit coherent and dma mask based on size and default mask
	 * set by the driver.
	 */
	mask = DMA_BIT_MASK(ilog2(dma_addr + size - 1) + 1);
	dev->coherent_dma_mask &= mask;
	*dev->dma_mask &= mask;

	coherent = of_dma_is_coherent(np);
	dev_dbg(dev, "device is%sdma coherent\n",
		coherent ? " " : " not ");

	iommu = of_iommu_configure(dev, np);
	if (IS_ERR(iommu) && PTR_ERR(iommu) == -EPROBE_DEFER)
		return -EPROBE_DEFER;

	dev_dbg(dev, "device is%sbehind an iommu\n",
		iommu ? " " : " not ");

	arch_setup_dma_ops(dev, dma_addr, size, iommu, coherent);

	return 0;
}
EXPORT_SYMBOL_GPL(of_dma_configure);

/**
 * of_dma_deconfigure - Clean up DMA configuration
 * @dev:	Device for which to clean up DMA configuration
 *
 * Clean up all configuration performed by of_dma_configure_ops() and free all
 * resources that have been allocated.
 */
void of_dma_deconfigure(struct device *dev)
{
	arch_teardown_dma_ops(dev);
}

int of_device_register(struct platform_device *pdev)
{
	device_initialize(&pdev->dev);
	return of_device_add(pdev);
}
EXPORT_SYMBOL(of_device_register);

void of_device_unregister(struct platform_device *ofdev)
{
	device_unregister(&ofdev->dev);
}
EXPORT_SYMBOL(of_device_unregister);

const void *of_device_get_match_data(const struct device *dev)
{
	const struct of_device_id *match;

	match = of_match_device(dev->driver->of_match_table, dev);
	if (!match)
		return NULL;

	return match->data;
}
EXPORT_SYMBOL(of_device_get_match_data);

static ssize_t of_device_get_modalias(struct device *dev, char *str, ssize_t len)
{
	const char *compat;
	char *c;
	struct property *p;
	ssize_t csize;
	ssize_t tsize;

	if ((!dev) || (!dev->of_node))
		return -ENODEV;

	/* Name & Type */
	csize = snprintf(str, len, "of:N%sT%s", dev->of_node->name,
			 dev->of_node->type);
	tsize = csize;
	len -= csize;
	if (str)
		str += csize;

	of_property_for_each_string(dev->of_node, "compatible", p, compat) {
		csize = strlen(compat) + 1;
		tsize += csize;
		if (csize > len)
			continue;

		csize = snprintf(str, len, "C%s", compat);
		for (c = str; c; ) {
			c = strchr(c, ' ');
			if (c)
				*c++ = '_';
		}
		len -= csize;
		str += csize;
	}

	return tsize;
}

int of_device_request_module(struct device *dev)
{
	char *str;
	ssize_t size;
	int ret;

	size = of_device_get_modalias(dev, NULL, 0);
	if (size < 0)
		return size;

	str = kmalloc(size + 1, GFP_KERNEL);
	if (!str)
		return -ENOMEM;

	of_device_get_modalias(dev, str, size);
	str[size] = '\0';
	ret = request_module(str);
	kfree(str);

	return ret;
}
EXPORT_SYMBOL_GPL(of_device_request_module);

/**
 * of_device_modalias - Fill buffer with newline terminated modalias string
 */
ssize_t of_device_modalias(struct device *dev, char *str, ssize_t len)
{
	ssize_t sl = of_device_get_modalias(dev, str, len - 2);
	if (sl < 0)
		return sl;
	if (sl > len - 2)
		return -ENOMEM;

	str[sl++] = '\n';
	str[sl] = 0;
	return sl;
}
EXPORT_SYMBOL_GPL(of_device_modalias);

/**
 * of_device_uevent - Display OF related uevent information
 */
void of_device_uevent(struct device *dev, struct kobj_uevent_env *env)
{
	const char *compat;
	struct alias_prop *app;
	struct property *p;
	int seen = 0;

	if ((!dev) || (!dev->of_node))
		return;

	add_uevent_var(env, "OF_NAME=%s", dev->of_node->name);
	add_uevent_var(env, "OF_FULLNAME=%pOF", dev->of_node);
	if (dev->of_node->type && strcmp("<NULL>", dev->of_node->type) != 0)
		add_uevent_var(env, "OF_TYPE=%s", dev->of_node->type);

	/* Since the compatible field can contain pretty much anything
	 * it's not really legal to split it out with commas. We split it
	 * up using a number of environment variables instead. */
	of_property_for_each_string(dev->of_node, "compatible", p, compat) {
		add_uevent_var(env, "OF_COMPATIBLE_%d=%s", seen, compat);
		seen++;
	}
	add_uevent_var(env, "OF_COMPATIBLE_N=%d", seen);

	seen = 0;
	mutex_lock(&of_mutex);
	list_for_each_entry(app, &aliases_lookup, link) {
		if (dev->of_node == app->np) {
			add_uevent_var(env, "OF_ALIAS_%d=%s", seen,
				       app->alias);
			seen++;
		}
	}
	mutex_unlock(&of_mutex);
}

int of_device_uevent_modalias(struct device *dev, struct kobj_uevent_env *env)
{
	int sl;

	if ((!dev) || (!dev->of_node))
		return -ENODEV;

	/* Devicetree modalias is tricky, we add it in 2 steps */
	if (add_uevent_var(env, "MODALIAS="))
		return -ENOMEM;

	sl = of_device_get_modalias(dev, &env->buf[env->buflen-1],
				    sizeof(env->buf) - env->buflen);
	if (sl >= (sizeof(env->buf) - env->buflen))
		return -ENOMEM;
	env->buflen += sl;

	return 0;
}
EXPORT_SYMBOL_GPL(of_device_uevent_modalias);<|MERGE_RESOLUTION|>--- conflicted
+++ resolved
@@ -9,13 +9,7 @@
 #include <linux/module.h>
 #include <linux/mod_devicetable.h>
 #include <linux/slab.h>
-<<<<<<< HEAD
-#include <linux/pci.h>
 #include <linux/platform_device.h>
-#include <linux/amba/bus.h>
-=======
-#include <linux/platform_device.h>
->>>>>>> 9abd04af
 
 #include <asm/errno.h>
 #include "of_private.h"
@@ -105,15 +99,7 @@
 		 * DMA configuration regardless of whether "dma-ranges" is
 		 * correctly specified or not.
 		 */
-<<<<<<< HEAD
-		if (!dev_is_pci(dev) &&
-#ifdef CONFIG_ARM_AMBA
-		    dev->bus != &amba_bustype &&
-#endif
-		    dev->bus != &platform_bus_type)
-=======
 		if (!dev->bus->force_dma)
->>>>>>> 9abd04af
 			return ret == -ENODEV ? 0 : ret;
 
 		dma_addr = offset = 0;
