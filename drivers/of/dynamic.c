/*
 * Support for dynamic device trees.
 *
 * On some platforms, the device tree can be manipulated at runtime.
 * The routines in this section support adding, removing and changing
 * device tree nodes.
 */

#define pr_fmt(fmt)	"OF: " fmt

#include <linux/of.h>
#include <linux/spinlock.h>
#include <linux/slab.h>
#include <linux/string.h>
#include <linux/proc_fs.h>

#include "of_private.h"

static struct device_node *kobj_to_device_node(struct kobject *kobj)
{
	return container_of(kobj, struct device_node, kobj);
}

/**
 * of_node_get() - Increment refcount of a node
 * @node:	Node to inc refcount, NULL is supported to simplify writing of
 *		callers
 *
 * Returns node.
 */
struct device_node *of_node_get(struct device_node *node)
{
	if (node)
		kobject_get(&node->kobj);
	return node;
}
EXPORT_SYMBOL(of_node_get);

/**
 * of_node_put() - Decrement refcount of a node
 * @node:	Node to dec refcount, NULL is supported to simplify writing of
 *		callers
 */
void of_node_put(struct device_node *node)
{
	if (node)
		kobject_put(&node->kobj);
}
EXPORT_SYMBOL(of_node_put);

static BLOCKING_NOTIFIER_HEAD(of_reconfig_chain);

int of_reconfig_notifier_register(struct notifier_block *nb)
{
	return blocking_notifier_chain_register(&of_reconfig_chain, nb);
}
EXPORT_SYMBOL_GPL(of_reconfig_notifier_register);

int of_reconfig_notifier_unregister(struct notifier_block *nb)
{
	return blocking_notifier_chain_unregister(&of_reconfig_chain, nb);
}
EXPORT_SYMBOL_GPL(of_reconfig_notifier_unregister);

#ifdef DEBUG
const char *action_names[] = {
	[OF_RECONFIG_ATTACH_NODE] = "ATTACH_NODE",
	[OF_RECONFIG_DETACH_NODE] = "DETACH_NODE",
	[OF_RECONFIG_ADD_PROPERTY] = "ADD_PROPERTY",
	[OF_RECONFIG_REMOVE_PROPERTY] = "REMOVE_PROPERTY",
	[OF_RECONFIG_UPDATE_PROPERTY] = "UPDATE_PROPERTY",
};
#endif

int of_reconfig_notify(unsigned long action, struct of_reconfig_data *p)
{
	int rc;
#ifdef DEBUG
	struct of_reconfig_data *pr = p;

	switch (action) {
	case OF_RECONFIG_ATTACH_NODE:
	case OF_RECONFIG_DETACH_NODE:
		pr_debug("notify %-15s %pOF\n", action_names[action],
			pr->dn);
		break;
	case OF_RECONFIG_ADD_PROPERTY:
	case OF_RECONFIG_REMOVE_PROPERTY:
	case OF_RECONFIG_UPDATE_PROPERTY:
		pr_debug("notify %-15s %pOF:%s\n", action_names[action],
			pr->dn, pr->prop->name);
		break;

	}
#endif
	rc = blocking_notifier_call_chain(&of_reconfig_chain, action, p);
	return notifier_to_errno(rc);
}

/*
 * of_reconfig_get_state_change()	- Returns new state of device
 * @action	- action of the of notifier
 * @arg		- argument of the of notifier
 *
 * Returns the new state of a device based on the notifier used.
 * Returns 0 on device going from enabled to disabled, 1 on device
 * going from disabled to enabled and -1 on no change.
 */
int of_reconfig_get_state_change(unsigned long action, struct of_reconfig_data *pr)
{
	struct property *prop, *old_prop = NULL;
	int is_status, status_state, old_status_state, prev_state, new_state;

	/* figure out if a device should be created or destroyed */
	switch (action) {
	case OF_RECONFIG_ATTACH_NODE:
	case OF_RECONFIG_DETACH_NODE:
		prop = of_find_property(pr->dn, "status", NULL);
		break;
	case OF_RECONFIG_ADD_PROPERTY:
	case OF_RECONFIG_REMOVE_PROPERTY:
		prop = pr->prop;
		break;
	case OF_RECONFIG_UPDATE_PROPERTY:
		prop = pr->prop;
		old_prop = pr->old_prop;
		break;
	default:
		return OF_RECONFIG_NO_CHANGE;
	}

	is_status = 0;
	status_state = -1;
	old_status_state = -1;
	prev_state = -1;
	new_state = -1;

	if (prop && !strcmp(prop->name, "status")) {
		is_status = 1;
		status_state = !strcmp(prop->value, "okay") ||
			       !strcmp(prop->value, "ok");
		if (old_prop)
			old_status_state = !strcmp(old_prop->value, "okay") ||
					   !strcmp(old_prop->value, "ok");
	}

	switch (action) {
	case OF_RECONFIG_ATTACH_NODE:
		prev_state = 0;
		/* -1 & 0 status either missing or okay */
		new_state = status_state != 0;
		break;
	case OF_RECONFIG_DETACH_NODE:
		/* -1 & 0 status either missing or okay */
		prev_state = status_state != 0;
		new_state = 0;
		break;
	case OF_RECONFIG_ADD_PROPERTY:
		if (is_status) {
			/* no status property -> enabled (legacy) */
			prev_state = 1;
			new_state = status_state;
		}
		break;
	case OF_RECONFIG_REMOVE_PROPERTY:
		if (is_status) {
			prev_state = status_state;
			/* no status property -> enabled (legacy) */
			new_state = 1;
		}
		break;
	case OF_RECONFIG_UPDATE_PROPERTY:
		if (is_status) {
			prev_state = old_status_state != 0;
			new_state = status_state != 0;
		}
		break;
	}

	if (prev_state == new_state)
		return OF_RECONFIG_NO_CHANGE;

	return new_state ? OF_RECONFIG_CHANGE_ADD : OF_RECONFIG_CHANGE_REMOVE;
}
EXPORT_SYMBOL_GPL(of_reconfig_get_state_change);

int of_property_notify(int action, struct device_node *np,
		       struct property *prop, struct property *oldprop)
{
	struct of_reconfig_data pr;

	/* only call notifiers if the node is attached */
	if (!of_node_is_attached(np))
		return 0;

	pr.dn = np;
	pr.prop = prop;
	pr.old_prop = oldprop;
	return of_reconfig_notify(action, &pr);
}

static void __of_attach_node(struct device_node *np)
{
	const __be32 *phandle;
	int sz;

	np->name = __of_get_property(np, "name", NULL) ? : "<NULL>";
	np->type = __of_get_property(np, "device_type", NULL) ? : "<NULL>";

	phandle = __of_get_property(np, "phandle", &sz);
	if (!phandle)
		phandle = __of_get_property(np, "linux,phandle", &sz);
	if (IS_ENABLED(CONFIG_PPC_PSERIES) && !phandle)
		phandle = __of_get_property(np, "ibm,phandle", &sz);
	np->phandle = (phandle && (sz >= 4)) ? be32_to_cpup(phandle) : 0;

	np->child = NULL;
	np->sibling = np->parent->child;
	np->parent->child = np;
	of_node_clear_flag(np, OF_DETACHED);
}

/**
 * of_attach_node() - Plug a device node into the tree and global list.
 */
int of_attach_node(struct device_node *np)
{
	struct of_reconfig_data rd;
	unsigned long flags;

	memset(&rd, 0, sizeof(rd));
	rd.dn = np;

	mutex_lock(&of_mutex);
	raw_spin_lock_irqsave(&devtree_lock, flags);
	__of_attach_node(np);
	raw_spin_unlock_irqrestore(&devtree_lock, flags);

	__of_attach_node_sysfs(np);
	mutex_unlock(&of_mutex);

	of_reconfig_notify(OF_RECONFIG_ATTACH_NODE, &rd);

	return 0;
}

void __of_detach_node(struct device_node *np)
{
	struct device_node *parent;

	if (WARN_ON(of_node_check_flag(np, OF_DETACHED)))
		return;

	parent = np->parent;
	if (WARN_ON(!parent))
		return;

	if (parent->child == np)
		parent->child = np->sibling;
	else {
		struct device_node *prevsib;
		for (prevsib = np->parent->child;
		     prevsib->sibling != np;
		     prevsib = prevsib->sibling)
			;
		prevsib->sibling = np->sibling;
	}

	of_node_set_flag(np, OF_DETACHED);
}

/**
 * of_detach_node() - "Unplug" a node from the device tree.
 *
 * The caller must hold a reference to the node.  The memory associated with
 * the node is not freed until its refcount goes to zero.
 */
int of_detach_node(struct device_node *np)
{
	struct of_reconfig_data rd;
	unsigned long flags;
	int rc = 0;

	memset(&rd, 0, sizeof(rd));
	rd.dn = np;

	mutex_lock(&of_mutex);
	raw_spin_lock_irqsave(&devtree_lock, flags);
	__of_detach_node(np);
	raw_spin_unlock_irqrestore(&devtree_lock, flags);

	__of_detach_node_sysfs(np);
	mutex_unlock(&of_mutex);

	of_reconfig_notify(OF_RECONFIG_DETACH_NODE, &rd);

	return rc;
}
EXPORT_SYMBOL_GPL(of_detach_node);

static void property_list_free(struct property *prop_list)
{
	struct property *prop, *next;

	for (prop = prop_list; prop != NULL; prop = next) {
		next = prop->next;
		kfree(prop->name);
		kfree(prop->value);
		kfree(prop);
	}
}

/**
 * of_node_release() - release a dynamically allocated node
 * @kref: kref element of the node to be released
 *
 * In of_node_put() this function is passed to kref_put() as the destructor.
 */
void of_node_release(struct kobject *kobj)
{
	struct device_node *node = kobj_to_device_node(kobj);

	/* We should never be releasing nodes that haven't been detached. */
	if (!of_node_check_flag(node, OF_DETACHED)) {
		pr_err("ERROR: Bad of_node_put() on %pOF\n", node);
		dump_stack();
		return;
	}
	if (!of_node_check_flag(node, OF_DYNAMIC))
		return;

	property_list_free(node->properties);
	property_list_free(node->deadprops);

	kfree(node->full_name);
	kfree(node->data);
	kfree(node);
}

/**
 * __of_prop_dup - Copy a property dynamically.
 * @prop:	Property to copy
 * @allocflags:	Allocation flags (typically pass GFP_KERNEL)
 *
 * Copy a property by dynamically allocating the memory of both the
 * property structure and the property name & contents. The property's
 * flags have the OF_DYNAMIC bit set so that we can differentiate between
 * dynamically allocated properties and not.
 * Returns the newly allocated property or NULL on out of memory error.
 */
struct property *__of_prop_dup(const struct property *prop, gfp_t allocflags)
{
	struct property *new;

	new = kzalloc(sizeof(*new), allocflags);
	if (!new)
		return NULL;

	/*
	 * NOTE: There is no check for zero length value.
	 * In case of a boolean property, this will allocate a value
	 * of zero bytes. We do this to work around the use
	 * of of_get_property() calls on boolean values.
	 */
	new->name = kstrdup(prop->name, allocflags);
	new->value = kmemdup(prop->value, prop->length, allocflags);
	new->length = prop->length;
	if (!new->name || !new->value)
		goto err_free;

	/* mark the property as dynamic */
	of_property_set_flag(new, OF_DYNAMIC);

	return new;

 err_free:
	kfree(new->name);
	kfree(new->value);
	kfree(new);
	return NULL;
}

/**
 * __of_node_dup() - Duplicate or create an empty device node dynamically.
 * @fmt: Format string (plus vargs) for new full name of the device node
 *
 * Create an device tree node, either by duplicating an empty node or by allocating
 * an empty one suitable for further modification.  The node data are
 * dynamically allocated and all the node flags have the OF_DYNAMIC &
 * OF_DETACHED bits set. Returns the newly allocated node or NULL on out of
 * memory error.
 */
struct device_node *__of_node_dup(const struct device_node *np, const char *fmt, ...)
{
	va_list vargs;
	struct device_node *node;

	node = kzalloc(sizeof(*node), GFP_KERNEL);
	if (!node)
		return NULL;
	va_start(vargs, fmt);
	node->full_name = kvasprintf(GFP_KERNEL, fmt, vargs);
	va_end(vargs);
	if (!node->full_name) {
		kfree(node);
		return NULL;
	}

	of_node_set_flag(node, OF_DYNAMIC);
	of_node_set_flag(node, OF_DETACHED);
	of_node_init(node);

	/* Iterate over and duplicate all properties */
	if (np) {
		struct property *pp, *new_pp;
		for_each_property_of_node(np, pp) {
			new_pp = __of_prop_dup(pp, GFP_KERNEL);
			if (!new_pp)
				goto err_prop;
			if (__of_add_property(node, new_pp)) {
				kfree(new_pp->name);
				kfree(new_pp->value);
				kfree(new_pp);
				goto err_prop;
			}
		}
	}
	return node;

 err_prop:
	of_node_put(node); /* Frees the node and properties */
	return NULL;
}

static void __of_changeset_entry_destroy(struct of_changeset_entry *ce)
{
	of_node_put(ce->np);
	list_del(&ce->node);
	kfree(ce);
}

#ifdef DEBUG
static void __of_changeset_entry_dump(struct of_changeset_entry *ce)
{
	switch (ce->action) {
	case OF_RECONFIG_ADD_PROPERTY:
	case OF_RECONFIG_REMOVE_PROPERTY:
	case OF_RECONFIG_UPDATE_PROPERTY:
		pr_debug("cset<%p> %-15s %pOF/%s\n", ce, action_names[ce->action],
			ce->np, ce->prop->name);
		break;
	case OF_RECONFIG_ATTACH_NODE:
	case OF_RECONFIG_DETACH_NODE:
		pr_debug("cset<%p> %-15s %pOF\n", ce, action_names[ce->action],
			ce->np);
		break;
	}
}
#else
static inline void __of_changeset_entry_dump(struct of_changeset_entry *ce)
{
	/* empty */
}
#endif

static void __of_changeset_entry_invert(struct of_changeset_entry *ce,
					  struct of_changeset_entry *rce)
{
	memcpy(rce, ce, sizeof(*rce));

	switch (ce->action) {
	case OF_RECONFIG_ATTACH_NODE:
		rce->action = OF_RECONFIG_DETACH_NODE;
		break;
	case OF_RECONFIG_DETACH_NODE:
		rce->action = OF_RECONFIG_ATTACH_NODE;
		break;
	case OF_RECONFIG_ADD_PROPERTY:
		rce->action = OF_RECONFIG_REMOVE_PROPERTY;
		break;
	case OF_RECONFIG_REMOVE_PROPERTY:
		rce->action = OF_RECONFIG_ADD_PROPERTY;
		break;
	case OF_RECONFIG_UPDATE_PROPERTY:
		rce->old_prop = ce->prop;
		rce->prop = ce->old_prop;
		/* update was used but original property did not exist */
		if (!rce->prop) {
			rce->action = OF_RECONFIG_REMOVE_PROPERTY;
			rce->prop = ce->prop;
		}
		break;
	}
}

static int __of_changeset_entry_notify(struct of_changeset_entry *ce,
		bool revert)
{
	struct of_reconfig_data rd;
	struct of_changeset_entry ce_inverted;
	int ret = 0;

	if (revert) {
		__of_changeset_entry_invert(ce, &ce_inverted);
		ce = &ce_inverted;
	}

	switch (ce->action) {
	case OF_RECONFIG_ATTACH_NODE:
	case OF_RECONFIG_DETACH_NODE:
		memset(&rd, 0, sizeof(rd));
		rd.dn = ce->np;
		ret = of_reconfig_notify(ce->action, &rd);
		break;
	case OF_RECONFIG_ADD_PROPERTY:
	case OF_RECONFIG_REMOVE_PROPERTY:
	case OF_RECONFIG_UPDATE_PROPERTY:
		ret = of_property_notify(ce->action, ce->np, ce->prop, ce->old_prop);
		break;
	default:
		pr_err("invalid devicetree changeset action: %i\n",
			(int)ce->action);
		ret = -EINVAL;
	}

	if (ret)
		pr_err("changeset notifier error @%pOF\n", ce->np);
<<<<<<< HEAD
=======
	return ret;
>>>>>>> 9abd04af
}

static int __of_changeset_entry_apply(struct of_changeset_entry *ce)
{
	struct property *old_prop, **propp;
	unsigned long flags;
	int ret = 0;

	__of_changeset_entry_dump(ce);

	raw_spin_lock_irqsave(&devtree_lock, flags);
	switch (ce->action) {
	case OF_RECONFIG_ATTACH_NODE:
		__of_attach_node(ce->np);
		break;
	case OF_RECONFIG_DETACH_NODE:
		__of_detach_node(ce->np);
		break;
	case OF_RECONFIG_ADD_PROPERTY:
		/* If the property is in deadprops then it must be removed */
		for (propp = &ce->np->deadprops; *propp; propp = &(*propp)->next) {
			if (*propp == ce->prop) {
				*propp = ce->prop->next;
				ce->prop->next = NULL;
				break;
			}
		}

		ret = __of_add_property(ce->np, ce->prop);
		if (ret) {
			pr_err("changeset: add_property failed @%pOF/%s\n",
				ce->np,
				ce->prop->name);
			break;
		}
		break;
	case OF_RECONFIG_REMOVE_PROPERTY:
		ret = __of_remove_property(ce->np, ce->prop);
		if (ret) {
			pr_err("changeset: remove_property failed @%pOF/%s\n",
				ce->np,
				ce->prop->name);
			break;
		}
		break;

	case OF_RECONFIG_UPDATE_PROPERTY:
		/* If the property is in deadprops then it must be removed */
		for (propp = &ce->np->deadprops; *propp; propp = &(*propp)->next) {
			if (*propp == ce->prop) {
				*propp = ce->prop->next;
				ce->prop->next = NULL;
				break;
			}
		}

		ret = __of_update_property(ce->np, ce->prop, &old_prop);
		if (ret) {
			pr_err("changeset: update_property failed @%pOF/%s\n",
				ce->np,
				ce->prop->name);
			break;
		}
		break;
	default:
		ret = -EINVAL;
	}
	raw_spin_unlock_irqrestore(&devtree_lock, flags);

	if (ret)
		return ret;

	switch (ce->action) {
	case OF_RECONFIG_ATTACH_NODE:
		__of_attach_node_sysfs(ce->np);
		break;
	case OF_RECONFIG_DETACH_NODE:
		__of_detach_node_sysfs(ce->np);
		break;
	case OF_RECONFIG_ADD_PROPERTY:
		/* ignore duplicate names */
		__of_add_property_sysfs(ce->np, ce->prop);
		break;
	case OF_RECONFIG_REMOVE_PROPERTY:
		__of_remove_property_sysfs(ce->np, ce->prop);
		break;
	case OF_RECONFIG_UPDATE_PROPERTY:
		__of_update_property_sysfs(ce->np, ce->prop, ce->old_prop);
		break;
	}

	return 0;
}

static inline int __of_changeset_entry_revert(struct of_changeset_entry *ce)
{
	struct of_changeset_entry ce_inverted;

	__of_changeset_entry_invert(ce, &ce_inverted);
	return __of_changeset_entry_apply(&ce_inverted);
}

/**
 * of_changeset_init - Initialize a changeset for use
 *
 * @ocs:	changeset pointer
 *
 * Initialize a changeset structure
 */
void of_changeset_init(struct of_changeset *ocs)
{
	memset(ocs, 0, sizeof(*ocs));
	INIT_LIST_HEAD(&ocs->entries);
}
EXPORT_SYMBOL_GPL(of_changeset_init);

/**
 * of_changeset_destroy - Destroy a changeset
 *
 * @ocs:	changeset pointer
 *
 * Destroys a changeset. Note that if a changeset is applied,
 * its changes to the tree cannot be reverted.
 */
void of_changeset_destroy(struct of_changeset *ocs)
{
	struct of_changeset_entry *ce, *cen;

	list_for_each_entry_safe_reverse(ce, cen, &ocs->entries, node)
		__of_changeset_entry_destroy(ce);
}
EXPORT_SYMBOL_GPL(of_changeset_destroy);

/*
 * Apply the changeset entries in @ocs.
 * If apply fails, an attempt is made to revert the entries that were
 * successfully applied.
 *
 * If multiple revert errors occur then only the final revert error is reported.
 *
 * Returns 0 on success, a negative error value in case of an error.
 * If a revert error occurs, it is returned in *ret_revert.
 */
int __of_changeset_apply_entries(struct of_changeset *ocs, int *ret_revert)
{
	struct of_changeset_entry *ce;
	int ret, ret_tmp;

	pr_debug("changeset: applying...\n");
	list_for_each_entry(ce, &ocs->entries, node) {
		ret = __of_changeset_entry_apply(ce);
		if (ret) {
			pr_err("Error applying changeset (%d)\n", ret);
			list_for_each_entry_continue_reverse(ce, &ocs->entries,
							     node) {
				ret_tmp = __of_changeset_entry_revert(ce);
				if (ret_tmp)
					*ret_revert = ret_tmp;
			}
			return ret;
		}
	}

	return 0;
}

/*
 * Returns 0 on success, a negative error value in case of an error.
 *
 * If multiple changset entry notification errors occur then only the
 * final notification error is reported.
 */
int __of_changeset_apply_notify(struct of_changeset *ocs)
{
	struct of_changeset_entry *ce;
	int ret = 0, ret_tmp;

	pr_debug("changeset: emitting notifiers.\n");

	/* drop the global lock while emitting notifiers */
	mutex_unlock(&of_mutex);
	list_for_each_entry(ce, &ocs->entries, node) {
		ret_tmp = __of_changeset_entry_notify(ce, 0);
		if (ret_tmp)
			ret = ret_tmp;
	}
	mutex_lock(&of_mutex);
	pr_debug("changeset: notifiers sent.\n");

	return ret;
}

/*
 * Returns 0 on success, a negative error value in case of an error.
 *
 * If a changeset entry apply fails, an attempt is made to revert any
 * previous entries in the changeset.  If any of the reverts fails,
 * that failure is not reported.  Thus the state of the device tree
 * is unknown if an apply error occurs.
 */
static int __of_changeset_apply(struct of_changeset *ocs)
{
	int ret, ret_revert = 0;

	ret = __of_changeset_apply_entries(ocs, &ret_revert);
	if (!ret)
		ret = __of_changeset_apply_notify(ocs);

	return ret;
}

/**
 * of_changeset_apply - Applies a changeset
 *
 * @ocs:	changeset pointer
 *
 * Applies a changeset to the live tree.
 * Any side-effects of live tree state changes are applied here on
 * success, like creation/destruction of devices and side-effects
 * like creation of sysfs properties and directories.
 * Returns 0 on success, a negative error value in case of an error.
 * On error the partially applied effects are reverted.
 */
int of_changeset_apply(struct of_changeset *ocs)
{
	int ret;

	mutex_lock(&of_mutex);
	ret = __of_changeset_apply(ocs);
	mutex_unlock(&of_mutex);

	return ret;
}
EXPORT_SYMBOL_GPL(of_changeset_apply);

/*
 * Revert the changeset entries in @ocs.
 * If revert fails, an attempt is made to re-apply the entries that were
 * successfully removed.
 *
 * If multiple re-apply errors occur then only the final apply error is
 * reported.
 *
 * Returns 0 on success, a negative error value in case of an error.
 * If an apply error occurs, it is returned in *ret_apply.
 */
int __of_changeset_revert_entries(struct of_changeset *ocs, int *ret_apply)
{
	struct of_changeset_entry *ce;
	int ret, ret_tmp;

	pr_debug("changeset: reverting...\n");
	list_for_each_entry_reverse(ce, &ocs->entries, node) {
		ret = __of_changeset_entry_revert(ce);
		if (ret) {
			pr_err("Error reverting changeset (%d)\n", ret);
			list_for_each_entry_continue(ce, &ocs->entries, node) {
				ret_tmp = __of_changeset_entry_apply(ce);
				if (ret_tmp)
					*ret_apply = ret_tmp;
			}
			return ret;
		}
	}

	return 0;
}

/*
 * If multiple changset entry notification errors occur then only the
 * final notification error is reported.
 */
int __of_changeset_revert_notify(struct of_changeset *ocs)
{
	struct of_changeset_entry *ce;
	int ret = 0, ret_tmp;

	pr_debug("changeset: emitting notifiers.\n");

	/* drop the global lock while emitting notifiers */
	mutex_unlock(&of_mutex);
	list_for_each_entry_reverse(ce, &ocs->entries, node) {
		ret_tmp = __of_changeset_entry_notify(ce, 1);
		if (ret_tmp)
			ret = ret_tmp;
	}
	mutex_lock(&of_mutex);
	pr_debug("changeset: notifiers sent.\n");

	return ret;
}

static int __of_changeset_revert(struct of_changeset *ocs)
{
	int ret, ret_reply;

	ret_reply = 0;
	ret = __of_changeset_revert_entries(ocs, &ret_reply);

	if (!ret)
		ret = __of_changeset_revert_notify(ocs);

	return ret;
}

/**
 * of_changeset_revert - Reverts an applied changeset
 *
 * @ocs:	changeset pointer
 *
 * Reverts a changeset returning the state of the tree to what it
 * was before the application.
 * Any side-effects like creation/destruction of devices and
 * removal of sysfs properties and directories are applied.
 * Returns 0 on success, a negative error value in case of an error.
 */
int of_changeset_revert(struct of_changeset *ocs)
{
	int ret;

	mutex_lock(&of_mutex);
	ret = __of_changeset_revert(ocs);
	mutex_unlock(&of_mutex);

	return ret;
}
EXPORT_SYMBOL_GPL(of_changeset_revert);

/**
 * of_changeset_action - Add an action to the tail of the changeset list
 *
 * @ocs:	changeset pointer
 * @action:	action to perform
 * @np:		Pointer to device node
 * @prop:	Pointer to property
 *
 * On action being one of:
 * + OF_RECONFIG_ATTACH_NODE
 * + OF_RECONFIG_DETACH_NODE,
 * + OF_RECONFIG_ADD_PROPERTY
 * + OF_RECONFIG_REMOVE_PROPERTY,
 * + OF_RECONFIG_UPDATE_PROPERTY
 * Returns 0 on success, a negative error value in case of an error.
 */
int of_changeset_action(struct of_changeset *ocs, unsigned long action,
		struct device_node *np, struct property *prop)
{
	struct of_changeset_entry *ce;

	ce = kzalloc(sizeof(*ce), GFP_KERNEL);
	if (!ce)
		return -ENOMEM;

	/* get a reference to the node */
	ce->action = action;
	ce->np = of_node_get(np);
	ce->prop = prop;

	if (action == OF_RECONFIG_UPDATE_PROPERTY && prop)
		ce->old_prop = of_find_property(np, prop->name, NULL);

	/* add it to the list */
	list_add_tail(&ce->node, &ocs->entries);
	return 0;
}
EXPORT_SYMBOL_GPL(of_changeset_action);<|MERGE_RESOLUTION|>--- conflicted
+++ resolved
@@ -525,10 +525,7 @@
 
 	if (ret)
 		pr_err("changeset notifier error @%pOF\n", ce->np);
-<<<<<<< HEAD
-=======
 	return ret;
->>>>>>> 9abd04af
 }
 
 static int __of_changeset_entry_apply(struct of_changeset_entry *ce)
