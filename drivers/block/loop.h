/*
 * loop.h
 *
 * Written by Theodore Ts'o, 3/29/93.
 *
 * Copyright 1993 by Theodore Ts'o.  Redistribution of this file is
 * permitted under the GNU General Public License.
 */
#ifndef _LINUX_LOOP_H
#define _LINUX_LOOP_H

#include <linux/bio.h>
#include <linux/blkdev.h>
#include <linux/blk-mq.h>
#include <linux/spinlock.h>
#include <linux/mutex.h>
#include <linux/kthread.h>
#include <uapi/linux/loop.h>

/* Possible states of device */
enum {
	Lo_unbound,
	Lo_bound,
	Lo_rundown,
};

struct loop_func_table;

struct loop_device {
	int		lo_number;
	atomic_t	lo_refcnt;
	loff_t		lo_offset;
	loff_t		lo_sizelimit;
	int		lo_flags;
	int		(*transfer)(struct loop_device *, int cmd,
				    struct page *raw_page, unsigned raw_off,
				    struct page *loop_page, unsigned loop_off,
				    int size, sector_t real_block);
	char		lo_file_name[LO_NAME_SIZE];
	char		lo_crypt_name[LO_NAME_SIZE];
	char		lo_encrypt_key[LO_KEY_SIZE];
	int		lo_encrypt_key_size;
	struct loop_func_table *lo_encryption;
	__u32           lo_init[2];
	kuid_t		lo_key_owner;	/* Who set the key */
	int		(*ioctl)(struct loop_device *, int cmd, 
				 unsigned long arg); 

	struct file *	lo_backing_file;
	struct block_device *lo_device;
	void		*key_data; 

	gfp_t		old_gfp_mask;

	spinlock_t		lo_lock;
	int			lo_state;
	struct mutex		lo_ctl_mutex;
	struct kthread_worker	worker;
	struct task_struct	*worker_task;
	bool			use_dio;

	struct request_queue	*lo_queue;
	struct blk_mq_tag_set	tag_set;
	struct gendisk		*lo_disk;
};

struct loop_cmd {
	struct kthread_work work;
	struct request *rq;
	bool use_aio; /* use AIO interface to handle I/O */
	atomic_t ref; /* only for aio */
	long ret;
	struct kiocb iocb;
	struct bio_vec *bvec;
<<<<<<< HEAD
=======
	struct cgroup_subsys_state *css;
>>>>>>> 9abd04af
};

/* Support for loadable transfer modules */
struct loop_func_table {
	int number;	/* filter type */ 
	int (*transfer)(struct loop_device *lo, int cmd,
			struct page *raw_page, unsigned raw_off,
			struct page *loop_page, unsigned loop_off,
			int size, sector_t real_block);
	int (*init)(struct loop_device *, const struct loop_info64 *); 
	/* release is called from loop_unregister_transfer or clr_fd */
	int (*release)(struct loop_device *); 
	int (*ioctl)(struct loop_device *, int cmd, unsigned long arg);
	struct module *owner;
}; 

int loop_register_transfer(struct loop_func_table *funcs);
int loop_unregister_transfer(int number); 

#endif<|MERGE_RESOLUTION|>--- conflicted
+++ resolved
@@ -72,10 +72,7 @@
 	long ret;
 	struct kiocb iocb;
 	struct bio_vec *bvec;
-<<<<<<< HEAD
-=======
 	struct cgroup_subsys_state *css;
->>>>>>> 9abd04af
 };
 
 /* Support for loadable transfer modules */
