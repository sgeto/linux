--- conflicted
+++ resolved
@@ -982,15 +982,6 @@
 		if (bchan->reconfigure)
 			bam_apply_new_config(bchan, async_desc->dir);
 
-<<<<<<< HEAD
-	/* set any special flags on the last descriptor */
-	if (async_desc->num_desc == async_desc->xfer_len)
-		desc[async_desc->xfer_len - 1].flags |=
-					cpu_to_le16(async_desc->flags);
-	else
-		desc[async_desc->xfer_len - 1].flags |=
-					cpu_to_le16(DESC_FLAG_INT);
-=======
 		desc = async_desc->curr_desc;
 		avail = CIRC_SPACE(bchan->tail, bchan->head,
 				   MAX_DESCRIPTORS + 1);
@@ -999,7 +990,6 @@
 			async_desc->xfer_len = avail;
 		else
 			async_desc->xfer_len = async_desc->num_desc;
->>>>>>> 9abd04af
 
 		/* set any special flags on the last descriptor */
 		if (async_desc->num_desc == async_desc->xfer_len)
