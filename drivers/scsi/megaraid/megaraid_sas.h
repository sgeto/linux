--- conflicted
+++ resolved
@@ -35,13 +35,8 @@
 /*
  * MegaRAID SAS Driver meta data
  */
-<<<<<<< HEAD
-#define MEGASAS_VERSION				"07.702.06.00-rc1"
-#define MEGASAS_RELDATE				"June 21, 2017"
-=======
 #define MEGASAS_VERSION				"07.703.05.00-rc1"
 #define MEGASAS_RELDATE				"October 5, 2017"
->>>>>>> 9abd04af
 
 /*
  * Device IDs
