--- conflicted
+++ resolved
@@ -177,11 +177,7 @@
 	if (!scsi_is_host_device(job->dev))
 		rphy = dev_to_rphy(job->dev);
 
-<<<<<<< HEAD
-	if (!job->req->next_rq) {
-=======
 	if (!job->reply_payload.payload_len) {
->>>>>>> 9abd04af
 		dev_warn(job->dev, "space for a smp response is missing\n");
 		bsg_job_done(job, -EINVAL, 0);
 		return 0;
