/*
 * drivers/base/power/main.c - Where the driver meets power management.
 *
 * Copyright (c) 2003 Patrick Mochel
 * Copyright (c) 2003 Open Source Development Lab
 *
 * This file is released under the GPLv2
 *
 *
 * The driver model core calls device_pm_add() when a device is registered.
 * This will initialize the embedded device_pm_info object in the device
 * and add it to the list of power-controlled devices. sysfs entries for
 * controlling device power management will also be added.
 *
 * A separate list is used for keeping track of power info, because the power
 * domain dependencies may differ from the ancestral dependencies that the
 * subsystem list maintains.
 */

#include <linux/device.h>
#include <linux/kallsyms.h>
#include <linux/export.h>
#include <linux/mutex.h>
#include <linux/pm.h>
#include <linux/pm_runtime.h>
#include <linux/pm-trace.h>
#include <linux/pm_wakeirq.h>
#include <linux/interrupt.h>
#include <linux/sched.h>
#include <linux/sched/debug.h>
#include <linux/async.h>
#include <linux/suspend.h>
#include <trace/events/power.h>
#include <linux/cpufreq.h>
#include <linux/cpuidle.h>
#include <linux/timer.h>

#include "../base.h"
#include "power.h"

typedef int (*pm_callback_t)(struct device *);

/*
 * The entries in the dpm_list list are in a depth first order, simply
 * because children are guaranteed to be discovered after parents, and
 * are inserted at the back of the list on discovery.
 *
 * Since device_pm_add() may be called with a device lock held,
 * we must never try to acquire a device lock while holding
 * dpm_list_mutex.
 */

LIST_HEAD(dpm_list);
static LIST_HEAD(dpm_prepared_list);
static LIST_HEAD(dpm_suspended_list);
static LIST_HEAD(dpm_late_early_list);
static LIST_HEAD(dpm_noirq_list);

struct suspend_stats suspend_stats;
static DEFINE_MUTEX(dpm_list_mtx);
static pm_message_t pm_transition;

static int async_error;

static const char *pm_verb(int event)
{
	switch (event) {
	case PM_EVENT_SUSPEND:
		return "suspend";
	case PM_EVENT_RESUME:
		return "resume";
	case PM_EVENT_FREEZE:
		return "freeze";
	case PM_EVENT_QUIESCE:
		return "quiesce";
	case PM_EVENT_HIBERNATE:
		return "hibernate";
	case PM_EVENT_THAW:
		return "thaw";
	case PM_EVENT_RESTORE:
		return "restore";
	case PM_EVENT_RECOVER:
		return "recover";
	default:
		return "(unknown PM event)";
	}
}

/**
 * device_pm_sleep_init - Initialize system suspend-related device fields.
 * @dev: Device object being initialized.
 */
void device_pm_sleep_init(struct device *dev)
{
	dev->power.is_prepared = false;
	dev->power.is_suspended = false;
	dev->power.is_noirq_suspended = false;
	dev->power.is_late_suspended = false;
	init_completion(&dev->power.completion);
	complete_all(&dev->power.completion);
	dev->power.wakeup = NULL;
	INIT_LIST_HEAD(&dev->power.entry);
}

/**
 * device_pm_lock - Lock the list of active devices used by the PM core.
 */
void device_pm_lock(void)
{
	mutex_lock(&dpm_list_mtx);
}

/**
 * device_pm_unlock - Unlock the list of active devices used by the PM core.
 */
void device_pm_unlock(void)
{
	mutex_unlock(&dpm_list_mtx);
}

/**
 * device_pm_add - Add a device to the PM core's list of active devices.
 * @dev: Device to add to the list.
 */
void device_pm_add(struct device *dev)
{
	pr_debug("PM: Adding info for %s:%s\n",
		 dev->bus ? dev->bus->name : "No Bus", dev_name(dev));
	device_pm_check_callbacks(dev);
	mutex_lock(&dpm_list_mtx);
	if (dev->parent && dev->parent->power.is_prepared)
		dev_warn(dev, "parent %s should not be sleeping\n",
			dev_name(dev->parent));
	list_add_tail(&dev->power.entry, &dpm_list);
	dev->power.in_dpm_list = true;
	mutex_unlock(&dpm_list_mtx);
}

/**
 * device_pm_remove - Remove a device from the PM core's list of active devices.
 * @dev: Device to be removed from the list.
 */
void device_pm_remove(struct device *dev)
{
	pr_debug("PM: Removing info for %s:%s\n",
		 dev->bus ? dev->bus->name : "No Bus", dev_name(dev));
	complete_all(&dev->power.completion);
	mutex_lock(&dpm_list_mtx);
	list_del_init(&dev->power.entry);
	dev->power.in_dpm_list = false;
	mutex_unlock(&dpm_list_mtx);
	device_wakeup_disable(dev);
	pm_runtime_remove(dev);
	device_pm_check_callbacks(dev);
}

/**
 * device_pm_move_before - Move device in the PM core's list of active devices.
 * @deva: Device to move in dpm_list.
 * @devb: Device @deva should come before.
 */
void device_pm_move_before(struct device *deva, struct device *devb)
{
	pr_debug("PM: Moving %s:%s before %s:%s\n",
		 deva->bus ? deva->bus->name : "No Bus", dev_name(deva),
		 devb->bus ? devb->bus->name : "No Bus", dev_name(devb));
	/* Delete deva from dpm_list and reinsert before devb. */
	list_move_tail(&deva->power.entry, &devb->power.entry);
}

/**
 * device_pm_move_after - Move device in the PM core's list of active devices.
 * @deva: Device to move in dpm_list.
 * @devb: Device @deva should come after.
 */
void device_pm_move_after(struct device *deva, struct device *devb)
{
	pr_debug("PM: Moving %s:%s after %s:%s\n",
		 deva->bus ? deva->bus->name : "No Bus", dev_name(deva),
		 devb->bus ? devb->bus->name : "No Bus", dev_name(devb));
	/* Delete deva from dpm_list and reinsert after devb. */
	list_move(&deva->power.entry, &devb->power.entry);
}

/**
 * device_pm_move_last - Move device to end of the PM core's list of devices.
 * @dev: Device to move in dpm_list.
 */
void device_pm_move_last(struct device *dev)
{
	pr_debug("PM: Moving %s:%s to end of list\n",
		 dev->bus ? dev->bus->name : "No Bus", dev_name(dev));
	list_move_tail(&dev->power.entry, &dpm_list);
}

static ktime_t initcall_debug_start(struct device *dev)
{
	ktime_t calltime = 0;

	if (pm_print_times_enabled) {
		pr_info("calling  %s+ @ %i, parent: %s\n",
			dev_name(dev), task_pid_nr(current),
			dev->parent ? dev_name(dev->parent) : "none");
		calltime = ktime_get();
	}

	return calltime;
}

static void initcall_debug_report(struct device *dev, ktime_t calltime,
				  int error, pm_message_t state,
				  const char *info)
{
	ktime_t rettime;
	s64 nsecs;

	rettime = ktime_get();
	nsecs = (s64) ktime_to_ns(ktime_sub(rettime, calltime));

	if (pm_print_times_enabled) {
		pr_info("call %s+ returned %d after %Ld usecs\n", dev_name(dev),
			error, (unsigned long long)nsecs >> 10);
	}
}

/**
 * dpm_wait - Wait for a PM operation to complete.
 * @dev: Device to wait for.
 * @async: If unset, wait only if the device's power.async_suspend flag is set.
 */
static void dpm_wait(struct device *dev, bool async)
{
	if (!dev)
		return;

	if (async || (pm_async_enabled && dev->power.async_suspend))
		wait_for_completion(&dev->power.completion);
}

static int dpm_wait_fn(struct device *dev, void *async_ptr)
{
	dpm_wait(dev, *((bool *)async_ptr));
	return 0;
}

static void dpm_wait_for_children(struct device *dev, bool async)
{
       device_for_each_child(dev, &async, dpm_wait_fn);
}

static void dpm_wait_for_suppliers(struct device *dev, bool async)
{
	struct device_link *link;
	int idx;

	idx = device_links_read_lock();

	/*
	 * If the supplier goes away right after we've checked the link to it,
	 * we'll wait for its completion to change the state, but that's fine,
	 * because the only things that will block as a result are the SRCU
	 * callbacks freeing the link objects for the links in the list we're
	 * walking.
	 */
	list_for_each_entry_rcu(link, &dev->links.suppliers, c_node)
		if (READ_ONCE(link->status) != DL_STATE_DORMANT)
			dpm_wait(link->supplier, async);

	device_links_read_unlock(idx);
}

static void dpm_wait_for_superior(struct device *dev, bool async)
{
	dpm_wait(dev->parent, async);
	dpm_wait_for_suppliers(dev, async);
}

static void dpm_wait_for_consumers(struct device *dev, bool async)
{
	struct device_link *link;
	int idx;

	idx = device_links_read_lock();

	/*
	 * The status of a device link can only be changed from "dormant" by a
	 * probe, but that cannot happen during system suspend/resume.  In
	 * theory it can change to "dormant" at that time, but then it is
	 * reasonable to wait for the target device anyway (eg. if it goes
	 * away, it's better to wait for it to go away completely and then
	 * continue instead of trying to continue in parallel with its
	 * unregistration).
	 */
	list_for_each_entry_rcu(link, &dev->links.consumers, s_node)
		if (READ_ONCE(link->status) != DL_STATE_DORMANT)
			dpm_wait(link->consumer, async);

	device_links_read_unlock(idx);
}

static void dpm_wait_for_subordinate(struct device *dev, bool async)
{
	dpm_wait_for_children(dev, async);
	dpm_wait_for_consumers(dev, async);
}

/**
 * pm_op - Return the PM operation appropriate for given PM event.
 * @ops: PM operations to choose from.
 * @state: PM transition of the system being carried out.
 */
static pm_callback_t pm_op(const struct dev_pm_ops *ops, pm_message_t state)
{
	switch (state.event) {
#ifdef CONFIG_SUSPEND
	case PM_EVENT_SUSPEND:
		return ops->suspend;
	case PM_EVENT_RESUME:
		return ops->resume;
#endif /* CONFIG_SUSPEND */
#ifdef CONFIG_HIBERNATE_CALLBACKS
	case PM_EVENT_FREEZE:
	case PM_EVENT_QUIESCE:
		return ops->freeze;
	case PM_EVENT_HIBERNATE:
		return ops->poweroff;
	case PM_EVENT_THAW:
	case PM_EVENT_RECOVER:
		return ops->thaw;
		break;
	case PM_EVENT_RESTORE:
		return ops->restore;
#endif /* CONFIG_HIBERNATE_CALLBACKS */
	}

	return NULL;
}

/**
 * pm_late_early_op - Return the PM operation appropriate for given PM event.
 * @ops: PM operations to choose from.
 * @state: PM transition of the system being carried out.
 *
 * Runtime PM is disabled for @dev while this function is being executed.
 */
static pm_callback_t pm_late_early_op(const struct dev_pm_ops *ops,
				      pm_message_t state)
{
	switch (state.event) {
#ifdef CONFIG_SUSPEND
	case PM_EVENT_SUSPEND:
		return ops->suspend_late;
	case PM_EVENT_RESUME:
		return ops->resume_early;
#endif /* CONFIG_SUSPEND */
#ifdef CONFIG_HIBERNATE_CALLBACKS
	case PM_EVENT_FREEZE:
	case PM_EVENT_QUIESCE:
		return ops->freeze_late;
	case PM_EVENT_HIBERNATE:
		return ops->poweroff_late;
	case PM_EVENT_THAW:
	case PM_EVENT_RECOVER:
		return ops->thaw_early;
	case PM_EVENT_RESTORE:
		return ops->restore_early;
#endif /* CONFIG_HIBERNATE_CALLBACKS */
	}

	return NULL;
}

/**
 * pm_noirq_op - Return the PM operation appropriate for given PM event.
 * @ops: PM operations to choose from.
 * @state: PM transition of the system being carried out.
 *
 * The driver of @dev will not receive interrupts while this function is being
 * executed.
 */
static pm_callback_t pm_noirq_op(const struct dev_pm_ops *ops, pm_message_t state)
{
	switch (state.event) {
#ifdef CONFIG_SUSPEND
	case PM_EVENT_SUSPEND:
		return ops->suspend_noirq;
	case PM_EVENT_RESUME:
		return ops->resume_noirq;
#endif /* CONFIG_SUSPEND */
#ifdef CONFIG_HIBERNATE_CALLBACKS
	case PM_EVENT_FREEZE:
	case PM_EVENT_QUIESCE:
		return ops->freeze_noirq;
	case PM_EVENT_HIBERNATE:
		return ops->poweroff_noirq;
	case PM_EVENT_THAW:
	case PM_EVENT_RECOVER:
		return ops->thaw_noirq;
	case PM_EVENT_RESTORE:
		return ops->restore_noirq;
#endif /* CONFIG_HIBERNATE_CALLBACKS */
	}

	return NULL;
}

static void pm_dev_dbg(struct device *dev, pm_message_t state, const char *info)
{
	dev_dbg(dev, "%s%s%s\n", info, pm_verb(state.event),
		((state.event & PM_EVENT_SLEEP) && device_may_wakeup(dev)) ?
		", may wakeup" : "");
}

static void pm_dev_err(struct device *dev, pm_message_t state, const char *info,
			int error)
{
	printk(KERN_ERR "PM: Device %s failed to %s%s: error %d\n",
		dev_name(dev), pm_verb(state.event), info, error);
}

static void dpm_show_time(ktime_t starttime, pm_message_t state, int error,
			  const char *info)
{
	ktime_t calltime;
	u64 usecs64;
	int usecs;

	calltime = ktime_get();
	usecs64 = ktime_to_ns(ktime_sub(calltime, starttime));
	do_div(usecs64, NSEC_PER_USEC);
	usecs = usecs64;
	if (usecs == 0)
		usecs = 1;

	pm_pr_dbg("%s%s%s of devices %s after %ld.%03ld msecs\n",
		  info ?: "", info ? " " : "", pm_verb(state.event),
		  error ? "aborted" : "complete",
		  usecs / USEC_PER_MSEC, usecs % USEC_PER_MSEC);
}

static int dpm_run_callback(pm_callback_t cb, struct device *dev,
			    pm_message_t state, const char *info)
{
	ktime_t calltime;
	int error;

	if (!cb)
		return 0;

	calltime = initcall_debug_start(dev);

	pm_dev_dbg(dev, state, info);
	trace_device_pm_callback_start(dev, info, state.event);
	error = cb(dev);
	trace_device_pm_callback_end(dev, error);
	suspend_report_result(cb, error);

	initcall_debug_report(dev, calltime, error, state, info);

	return error;
}

#ifdef CONFIG_DPM_WATCHDOG
struct dpm_watchdog {
	struct device		*dev;
	struct task_struct	*tsk;
	struct timer_list	timer;
};

#define DECLARE_DPM_WATCHDOG_ON_STACK(wd) \
	struct dpm_watchdog wd

/**
 * dpm_watchdog_handler - Driver suspend / resume watchdog handler.
 * @data: Watchdog object address.
 *
 * Called when a driver has timed out suspending or resuming.
 * There's not much we can do here to recover so panic() to
 * capture a crash-dump in pstore.
 */
static void dpm_watchdog_handler(struct timer_list *t)
{
	struct dpm_watchdog *wd = from_timer(wd, t, timer);

	dev_emerg(wd->dev, "**** DPM device timeout ****\n");
	show_stack(wd->tsk, NULL);
	panic("%s %s: unrecoverable failure\n",
		dev_driver_string(wd->dev), dev_name(wd->dev));
}

/**
 * dpm_watchdog_set - Enable pm watchdog for given device.
 * @wd: Watchdog. Must be allocated on the stack.
 * @dev: Device to handle.
 */
static void dpm_watchdog_set(struct dpm_watchdog *wd, struct device *dev)
{
	struct timer_list *timer = &wd->timer;

	wd->dev = dev;
	wd->tsk = current;

	timer_setup_on_stack(timer, dpm_watchdog_handler, 0);
	/* use same timeout value for both suspend and resume */
	timer->expires = jiffies + HZ * CONFIG_DPM_WATCHDOG_TIMEOUT;
	add_timer(timer);
}

/**
 * dpm_watchdog_clear - Disable suspend/resume watchdog.
 * @wd: Watchdog to disable.
 */
static void dpm_watchdog_clear(struct dpm_watchdog *wd)
{
	struct timer_list *timer = &wd->timer;

	del_timer_sync(timer);
	destroy_timer_on_stack(timer);
}
#else
#define DECLARE_DPM_WATCHDOG_ON_STACK(wd)
#define dpm_watchdog_set(x, y)
#define dpm_watchdog_clear(x)
#endif

/*------------------------- Resume routines -------------------------*/

/**
 * device_resume_noirq - Execute a "noirq resume" callback for given device.
 * @dev: Device to handle.
 * @state: PM transition of the system being carried out.
 * @async: If true, the device is being resumed asynchronously.
 *
 * The driver of @dev will not receive interrupts while this function is being
 * executed.
 */
static int device_resume_noirq(struct device *dev, pm_message_t state, bool async)
{
	pm_callback_t callback = NULL;
	const char *info = NULL;
	int error = 0;

	TRACE_DEVICE(dev);
	TRACE_RESUME(0);

	if (dev->power.syscore || dev->power.direct_complete)
		goto Out;

	if (!dev->power.is_noirq_suspended)
		goto Out;

	dpm_wait_for_superior(dev, async);

	if (dev->pm_domain) {
		info = "noirq power domain ";
		callback = pm_noirq_op(&dev->pm_domain->ops, state);
	} else if (dev->type && dev->type->pm) {
		info = "noirq type ";
		callback = pm_noirq_op(dev->type->pm, state);
	} else if (dev->class && dev->class->pm) {
		info = "noirq class ";
		callback = pm_noirq_op(dev->class->pm, state);
	} else if (dev->bus && dev->bus->pm) {
		info = "noirq bus ";
		callback = pm_noirq_op(dev->bus->pm, state);
	}

	if (!callback && dev->driver && dev->driver->pm) {
		info = "noirq driver ";
		callback = pm_noirq_op(dev->driver->pm, state);
	}

	error = dpm_run_callback(callback, dev, state, info);
	dev->power.is_noirq_suspended = false;

 Out:
	complete_all(&dev->power.completion);
	TRACE_RESUME(error);
	return error;
}

static bool is_async(struct device *dev)
{
	return dev->power.async_suspend && pm_async_enabled
		&& !pm_trace_is_enabled();
}

static void async_resume_noirq(void *data, async_cookie_t cookie)
{
	struct device *dev = (struct device *)data;
	int error;

	error = device_resume_noirq(dev, pm_transition, true);
	if (error)
		pm_dev_err(dev, pm_transition, " async", error);

	put_device(dev);
}

void dpm_noirq_resume_devices(pm_message_t state)
{
	struct device *dev;
	ktime_t starttime = ktime_get();

	trace_suspend_resume(TPS("dpm_resume_noirq"), state.event, true);
	mutex_lock(&dpm_list_mtx);
	pm_transition = state;

	/*
	 * Advanced the async threads upfront,
	 * in case the starting of async threads is
	 * delayed by non-async resuming devices.
	 */
	list_for_each_entry(dev, &dpm_noirq_list, power.entry) {
		reinit_completion(&dev->power.completion);
		if (is_async(dev)) {
			get_device(dev);
			async_schedule(async_resume_noirq, dev);
		}
	}

	while (!list_empty(&dpm_noirq_list)) {
		dev = to_device(dpm_noirq_list.next);
		get_device(dev);
		list_move_tail(&dev->power.entry, &dpm_late_early_list);
		mutex_unlock(&dpm_list_mtx);

		if (!is_async(dev)) {
			int error;

			error = device_resume_noirq(dev, state, false);
			if (error) {
				suspend_stats.failed_resume_noirq++;
				dpm_save_failed_step(SUSPEND_RESUME_NOIRQ);
				dpm_save_failed_dev(dev_name(dev));
				pm_dev_err(dev, state, " noirq", error);
			}
		}

		mutex_lock(&dpm_list_mtx);
		put_device(dev);
	}
	mutex_unlock(&dpm_list_mtx);
	async_synchronize_full();
	dpm_show_time(starttime, state, 0, "noirq");
	trace_suspend_resume(TPS("dpm_resume_noirq"), state.event, false);
}

void dpm_noirq_end(void)
{
	resume_device_irqs();
	device_wakeup_disarm_wake_irqs();
	cpuidle_resume();
}

/**
 * dpm_resume_noirq - Execute "noirq resume" callbacks for all devices.
 * @state: PM transition of the system being carried out.
 *
 * Invoke the "noirq" resume callbacks for all devices in dpm_noirq_list and
 * allow device drivers' interrupt handlers to be called.
 */
void dpm_resume_noirq(pm_message_t state)
{
	dpm_noirq_resume_devices(state);
	dpm_noirq_end();
}

/**
 * device_resume_early - Execute an "early resume" callback for given device.
 * @dev: Device to handle.
 * @state: PM transition of the system being carried out.
 * @async: If true, the device is being resumed asynchronously.
 *
 * Runtime PM is disabled for @dev while this function is being executed.
 */
static int device_resume_early(struct device *dev, pm_message_t state, bool async)
{
	pm_callback_t callback = NULL;
	const char *info = NULL;
	int error = 0;

	TRACE_DEVICE(dev);
	TRACE_RESUME(0);

	if (dev->power.syscore || dev->power.direct_complete)
		goto Out;

	if (!dev->power.is_late_suspended)
		goto Out;

	dpm_wait_for_superior(dev, async);

	if (dev->pm_domain) {
		info = "early power domain ";
		callback = pm_late_early_op(&dev->pm_domain->ops, state);
	} else if (dev->type && dev->type->pm) {
		info = "early type ";
		callback = pm_late_early_op(dev->type->pm, state);
	} else if (dev->class && dev->class->pm) {
		info = "early class ";
		callback = pm_late_early_op(dev->class->pm, state);
	} else if (dev->bus && dev->bus->pm) {
		info = "early bus ";
		callback = pm_late_early_op(dev->bus->pm, state);
	}

	if (!callback && dev->driver && dev->driver->pm) {
		info = "early driver ";
		callback = pm_late_early_op(dev->driver->pm, state);
	}

	error = dpm_run_callback(callback, dev, state, info);
	dev->power.is_late_suspended = false;

 Out:
	TRACE_RESUME(error);

	pm_runtime_enable(dev);
	complete_all(&dev->power.completion);
	return error;
}

static void async_resume_early(void *data, async_cookie_t cookie)
{
	struct device *dev = (struct device *)data;
	int error;

	error = device_resume_early(dev, pm_transition, true);
	if (error)
		pm_dev_err(dev, pm_transition, " async", error);

	put_device(dev);
}

/**
 * dpm_resume_early - Execute "early resume" callbacks for all devices.
 * @state: PM transition of the system being carried out.
 */
void dpm_resume_early(pm_message_t state)
{
	struct device *dev;
	ktime_t starttime = ktime_get();

	trace_suspend_resume(TPS("dpm_resume_early"), state.event, true);
	mutex_lock(&dpm_list_mtx);
	pm_transition = state;

	/*
	 * Advanced the async threads upfront,
	 * in case the starting of async threads is
	 * delayed by non-async resuming devices.
	 */
	list_for_each_entry(dev, &dpm_late_early_list, power.entry) {
		reinit_completion(&dev->power.completion);
		if (is_async(dev)) {
			get_device(dev);
			async_schedule(async_resume_early, dev);
		}
	}

	while (!list_empty(&dpm_late_early_list)) {
		dev = to_device(dpm_late_early_list.next);
		get_device(dev);
		list_move_tail(&dev->power.entry, &dpm_suspended_list);
		mutex_unlock(&dpm_list_mtx);

		if (!is_async(dev)) {
			int error;

			error = device_resume_early(dev, state, false);
			if (error) {
				suspend_stats.failed_resume_early++;
				dpm_save_failed_step(SUSPEND_RESUME_EARLY);
				dpm_save_failed_dev(dev_name(dev));
				pm_dev_err(dev, state, " early", error);
			}
		}
		mutex_lock(&dpm_list_mtx);
		put_device(dev);
	}
	mutex_unlock(&dpm_list_mtx);
	async_synchronize_full();
	dpm_show_time(starttime, state, 0, "early");
	trace_suspend_resume(TPS("dpm_resume_early"), state.event, false);
}

/**
 * dpm_resume_start - Execute "noirq" and "early" device callbacks.
 * @state: PM transition of the system being carried out.
 */
void dpm_resume_start(pm_message_t state)
{
	dpm_resume_noirq(state);
	dpm_resume_early(state);
}
EXPORT_SYMBOL_GPL(dpm_resume_start);

/**
 * device_resume - Execute "resume" callbacks for given device.
 * @dev: Device to handle.
 * @state: PM transition of the system being carried out.
 * @async: If true, the device is being resumed asynchronously.
 */
static int device_resume(struct device *dev, pm_message_t state, bool async)
{
	pm_callback_t callback = NULL;
	const char *info = NULL;
	int error = 0;
	DECLARE_DPM_WATCHDOG_ON_STACK(wd);

	TRACE_DEVICE(dev);
	TRACE_RESUME(0);

	if (dev->power.syscore)
		goto Complete;

	if (dev->power.direct_complete) {
		/* Match the pm_runtime_disable() in __device_suspend(). */
		pm_runtime_enable(dev);
		goto Complete;
	}

	dpm_wait_for_superior(dev, async);
	dpm_watchdog_set(&wd, dev);
	device_lock(dev);

	/*
	 * This is a fib.  But we'll allow new children to be added below
	 * a resumed device, even if the device hasn't been completed yet.
	 */
	dev->power.is_prepared = false;

	if (!dev->power.is_suspended)
		goto Unlock;

	if (dev->pm_domain) {
		info = "power domain ";
		callback = pm_op(&dev->pm_domain->ops, state);
		goto Driver;
	}

	if (dev->type && dev->type->pm) {
		info = "type ";
		callback = pm_op(dev->type->pm, state);
		goto Driver;
	}

	if (dev->class && dev->class->pm) {
		info = "class ";
		callback = pm_op(dev->class->pm, state);
		goto Driver;
	}

	if (dev->bus) {
		if (dev->bus->pm) {
			info = "bus ";
			callback = pm_op(dev->bus->pm, state);
		} else if (dev->bus->resume) {
			info = "legacy bus ";
			callback = dev->bus->resume;
			goto End;
		}
	}

 Driver:
	if (!callback && dev->driver && dev->driver->pm) {
		info = "driver ";
		callback = pm_op(dev->driver->pm, state);
	}

 End:
	error = dpm_run_callback(callback, dev, state, info);
	dev->power.is_suspended = false;

 Unlock:
	device_unlock(dev);
	dpm_watchdog_clear(&wd);

 Complete:
	complete_all(&dev->power.completion);

	TRACE_RESUME(error);

	return error;
}

static void async_resume(void *data, async_cookie_t cookie)
{
	struct device *dev = (struct device *)data;
	int error;

	error = device_resume(dev, pm_transition, true);
	if (error)
		pm_dev_err(dev, pm_transition, " async", error);
	put_device(dev);
}

/**
 * dpm_resume - Execute "resume" callbacks for non-sysdev devices.
 * @state: PM transition of the system being carried out.
 *
 * Execute the appropriate "resume" callback for all devices whose status
 * indicates that they are suspended.
 */
void dpm_resume(pm_message_t state)
{
	struct device *dev;
	ktime_t starttime = ktime_get();

	trace_suspend_resume(TPS("dpm_resume"), state.event, true);
	might_sleep();

	mutex_lock(&dpm_list_mtx);
	pm_transition = state;
	async_error = 0;

	list_for_each_entry(dev, &dpm_suspended_list, power.entry) {
		reinit_completion(&dev->power.completion);
		if (is_async(dev)) {
			get_device(dev);
			async_schedule(async_resume, dev);
		}
	}

	while (!list_empty(&dpm_suspended_list)) {
		dev = to_device(dpm_suspended_list.next);
		get_device(dev);
		if (!is_async(dev)) {
			int error;

			mutex_unlock(&dpm_list_mtx);

			error = device_resume(dev, state, false);
			if (error) {
				suspend_stats.failed_resume++;
				dpm_save_failed_step(SUSPEND_RESUME);
				dpm_save_failed_dev(dev_name(dev));
				pm_dev_err(dev, state, "", error);
			}

			mutex_lock(&dpm_list_mtx);
		}
		if (!list_empty(&dev->power.entry))
			list_move_tail(&dev->power.entry, &dpm_prepared_list);
		put_device(dev);
	}
	mutex_unlock(&dpm_list_mtx);
	async_synchronize_full();
	dpm_show_time(starttime, state, 0, NULL);

	cpufreq_resume();
	trace_suspend_resume(TPS("dpm_resume"), state.event, false);
}

/**
 * device_complete - Complete a PM transition for given device.
 * @dev: Device to handle.
 * @state: PM transition of the system being carried out.
 */
static void device_complete(struct device *dev, pm_message_t state)
{
	void (*callback)(struct device *) = NULL;
	const char *info = NULL;

	if (dev->power.syscore)
		return;

	device_lock(dev);

	if (dev->pm_domain) {
		info = "completing power domain ";
		callback = dev->pm_domain->ops.complete;
	} else if (dev->type && dev->type->pm) {
		info = "completing type ";
		callback = dev->type->pm->complete;
	} else if (dev->class && dev->class->pm) {
		info = "completing class ";
		callback = dev->class->pm->complete;
	} else if (dev->bus && dev->bus->pm) {
		info = "completing bus ";
		callback = dev->bus->pm->complete;
	}

	if (!callback && dev->driver && dev->driver->pm) {
		info = "completing driver ";
		callback = dev->driver->pm->complete;
	}

	if (callback) {
		pm_dev_dbg(dev, state, info);
		callback(dev);
	}

	device_unlock(dev);

	pm_runtime_put(dev);
}

/**
 * dpm_complete - Complete a PM transition for all non-sysdev devices.
 * @state: PM transition of the system being carried out.
 *
 * Execute the ->complete() callbacks for all devices whose PM status is not
 * DPM_ON (this allows new devices to be registered).
 */
void dpm_complete(pm_message_t state)
{
	struct list_head list;

	trace_suspend_resume(TPS("dpm_complete"), state.event, true);
	might_sleep();

	INIT_LIST_HEAD(&list);
	mutex_lock(&dpm_list_mtx);
	while (!list_empty(&dpm_prepared_list)) {
		struct device *dev = to_device(dpm_prepared_list.prev);

		get_device(dev);
		dev->power.is_prepared = false;
		list_move(&dev->power.entry, &list);
		mutex_unlock(&dpm_list_mtx);

		trace_device_pm_callback_start(dev, "", state.event);
		device_complete(dev, state);
		trace_device_pm_callback_end(dev, 0);

		mutex_lock(&dpm_list_mtx);
		put_device(dev);
	}
	list_splice(&list, &dpm_list);
	mutex_unlock(&dpm_list_mtx);

	/* Allow device probing and trigger re-probing of deferred devices */
	device_unblock_probing();
	trace_suspend_resume(TPS("dpm_complete"), state.event, false);
}

/**
 * dpm_resume_end - Execute "resume" callbacks and complete system transition.
 * @state: PM transition of the system being carried out.
 *
 * Execute "resume" callbacks for all devices and complete the PM transition of
 * the system.
 */
void dpm_resume_end(pm_message_t state)
{
	dpm_resume(state);
	dpm_complete(state);
}
EXPORT_SYMBOL_GPL(dpm_resume_end);


/*------------------------- Suspend routines -------------------------*/

/**
 * resume_event - Return a "resume" message for given "suspend" sleep state.
 * @sleep_state: PM message representing a sleep state.
 *
 * Return a PM message representing the resume event corresponding to given
 * sleep state.
 */
static pm_message_t resume_event(pm_message_t sleep_state)
{
	switch (sleep_state.event) {
	case PM_EVENT_SUSPEND:
		return PMSG_RESUME;
	case PM_EVENT_FREEZE:
	case PM_EVENT_QUIESCE:
		return PMSG_RECOVER;
	case PM_EVENT_HIBERNATE:
		return PMSG_RESTORE;
	}
	return PMSG_ON;
}

/**
 * __device_suspend_noirq - Execute a "noirq suspend" callback for given device.
 * @dev: Device to handle.
 * @state: PM transition of the system being carried out.
 * @async: If true, the device is being suspended asynchronously.
 *
 * The driver of @dev will not receive interrupts while this function is being
 * executed.
 */
static int __device_suspend_noirq(struct device *dev, pm_message_t state, bool async)
{
	pm_callback_t callback = NULL;
	const char *info = NULL;
	int error = 0;

	TRACE_DEVICE(dev);
	TRACE_SUSPEND(0);

	dpm_wait_for_subordinate(dev, async);

	if (async_error)
		goto Complete;

	if (pm_wakeup_pending()) {
		async_error = -EBUSY;
		goto Complete;
	}

	if (dev->power.syscore || dev->power.direct_complete)
		goto Complete;

	if (dev->pm_domain) {
		info = "noirq power domain ";
		callback = pm_noirq_op(&dev->pm_domain->ops, state);
	} else if (dev->type && dev->type->pm) {
		info = "noirq type ";
		callback = pm_noirq_op(dev->type->pm, state);
	} else if (dev->class && dev->class->pm) {
		info = "noirq class ";
		callback = pm_noirq_op(dev->class->pm, state);
	} else if (dev->bus && dev->bus->pm) {
		info = "noirq bus ";
		callback = pm_noirq_op(dev->bus->pm, state);
	}

	if (!callback && dev->driver && dev->driver->pm) {
		info = "noirq driver ";
		callback = pm_noirq_op(dev->driver->pm, state);
	}

	error = dpm_run_callback(callback, dev, state, info);
	if (!error)
		dev->power.is_noirq_suspended = true;
	else
		async_error = error;

Complete:
	complete_all(&dev->power.completion);
	TRACE_SUSPEND(error);
	return error;
}

static void async_suspend_noirq(void *data, async_cookie_t cookie)
{
	struct device *dev = (struct device *)data;
	int error;

	error = __device_suspend_noirq(dev, pm_transition, true);
	if (error) {
		dpm_save_failed_dev(dev_name(dev));
		pm_dev_err(dev, pm_transition, " async", error);
	}

	put_device(dev);
}

static int device_suspend_noirq(struct device *dev)
{
	reinit_completion(&dev->power.completion);

	if (is_async(dev)) {
		get_device(dev);
		async_schedule(async_suspend_noirq, dev);
		return 0;
	}
	return __device_suspend_noirq(dev, pm_transition, false);
}

void dpm_noirq_begin(void)
{
	cpuidle_pause();
	device_wakeup_arm_wake_irqs();
	suspend_device_irqs();
}

int dpm_noirq_suspend_devices(pm_message_t state)
{
	ktime_t starttime = ktime_get();
	int error = 0;

	trace_suspend_resume(TPS("dpm_suspend_noirq"), state.event, true);
	mutex_lock(&dpm_list_mtx);
	pm_transition = state;
	async_error = 0;

	while (!list_empty(&dpm_late_early_list)) {
		struct device *dev = to_device(dpm_late_early_list.prev);

		get_device(dev);
		mutex_unlock(&dpm_list_mtx);

		error = device_suspend_noirq(dev);

		mutex_lock(&dpm_list_mtx);
		if (error) {
			pm_dev_err(dev, state, " noirq", error);
			dpm_save_failed_dev(dev_name(dev));
			put_device(dev);
			break;
		}
		if (!list_empty(&dev->power.entry))
			list_move(&dev->power.entry, &dpm_noirq_list);
		put_device(dev);

		if (async_error)
			break;
	}
	mutex_unlock(&dpm_list_mtx);
	async_synchronize_full();
	if (!error)
		error = async_error;

	if (error) {
		suspend_stats.failed_suspend_noirq++;
		dpm_save_failed_step(SUSPEND_SUSPEND_NOIRQ);
	}
	dpm_show_time(starttime, state, error, "noirq");
	trace_suspend_resume(TPS("dpm_suspend_noirq"), state.event, false);
	return error;
}

/**
 * dpm_suspend_noirq - Execute "noirq suspend" callbacks for all devices.
 * @state: PM transition of the system being carried out.
 *
 * Prevent device drivers' interrupt handlers from being called and invoke
 * "noirq" suspend callbacks for all non-sysdev devices.
 */
int dpm_suspend_noirq(pm_message_t state)
{
	int ret;

	dpm_noirq_begin();
	ret = dpm_noirq_suspend_devices(state);
	if (ret)
		dpm_resume_noirq(resume_event(state));

	return ret;
}

/**
<<<<<<< HEAD
 * device_suspend_late - Execute a "late suspend" callback for given device.
=======
 * __device_suspend_late - Execute a "late suspend" callback for given device.
>>>>>>> 9abd04af
 * @dev: Device to handle.
 * @state: PM transition of the system being carried out.
 * @async: If true, the device is being suspended asynchronously.
 *
 * Runtime PM is disabled for @dev while this function is being executed.
 */
static int __device_suspend_late(struct device *dev, pm_message_t state, bool async)
{
	pm_callback_t callback = NULL;
	const char *info = NULL;
	int error = 0;

	TRACE_DEVICE(dev);
	TRACE_SUSPEND(0);

	__pm_runtime_disable(dev, false);

	dpm_wait_for_subordinate(dev, async);

	if (async_error)
		goto Complete;

	if (pm_wakeup_pending()) {
		async_error = -EBUSY;
		goto Complete;
	}

	if (dev->power.syscore || dev->power.direct_complete)
		goto Complete;

	if (dev->pm_domain) {
		info = "late power domain ";
		callback = pm_late_early_op(&dev->pm_domain->ops, state);
	} else if (dev->type && dev->type->pm) {
		info = "late type ";
		callback = pm_late_early_op(dev->type->pm, state);
	} else if (dev->class && dev->class->pm) {
		info = "late class ";
		callback = pm_late_early_op(dev->class->pm, state);
	} else if (dev->bus && dev->bus->pm) {
		info = "late bus ";
		callback = pm_late_early_op(dev->bus->pm, state);
	}

	if (!callback && dev->driver && dev->driver->pm) {
		info = "late driver ";
		callback = pm_late_early_op(dev->driver->pm, state);
	}

	error = dpm_run_callback(callback, dev, state, info);
	if (!error)
		dev->power.is_late_suspended = true;
	else
		async_error = error;

Complete:
	TRACE_SUSPEND(error);
	complete_all(&dev->power.completion);
	return error;
}

static void async_suspend_late(void *data, async_cookie_t cookie)
{
	struct device *dev = (struct device *)data;
	int error;

	error = __device_suspend_late(dev, pm_transition, true);
	if (error) {
		dpm_save_failed_dev(dev_name(dev));
		pm_dev_err(dev, pm_transition, " async", error);
	}
	put_device(dev);
}

static int device_suspend_late(struct device *dev)
{
	reinit_completion(&dev->power.completion);

	if (is_async(dev)) {
		get_device(dev);
		async_schedule(async_suspend_late, dev);
		return 0;
	}

	return __device_suspend_late(dev, pm_transition, false);
}

/**
 * dpm_suspend_late - Execute "late suspend" callbacks for all devices.
 * @state: PM transition of the system being carried out.
 */
int dpm_suspend_late(pm_message_t state)
{
	ktime_t starttime = ktime_get();
	int error = 0;

	trace_suspend_resume(TPS("dpm_suspend_late"), state.event, true);
	mutex_lock(&dpm_list_mtx);
	pm_transition = state;
	async_error = 0;

	while (!list_empty(&dpm_suspended_list)) {
		struct device *dev = to_device(dpm_suspended_list.prev);

		get_device(dev);
		mutex_unlock(&dpm_list_mtx);

		error = device_suspend_late(dev);

		mutex_lock(&dpm_list_mtx);
		if (!list_empty(&dev->power.entry))
			list_move(&dev->power.entry, &dpm_late_early_list);

		if (error) {
			pm_dev_err(dev, state, " late", error);
			dpm_save_failed_dev(dev_name(dev));
			put_device(dev);
			break;
		}
		put_device(dev);

		if (async_error)
			break;
	}
	mutex_unlock(&dpm_list_mtx);
	async_synchronize_full();
	if (!error)
		error = async_error;
	if (error) {
		suspend_stats.failed_suspend_late++;
		dpm_save_failed_step(SUSPEND_SUSPEND_LATE);
		dpm_resume_early(resume_event(state));
	}
	dpm_show_time(starttime, state, error, "late");
	trace_suspend_resume(TPS("dpm_suspend_late"), state.event, false);
	return error;
}

/**
 * dpm_suspend_end - Execute "late" and "noirq" device suspend callbacks.
 * @state: PM transition of the system being carried out.
 */
int dpm_suspend_end(pm_message_t state)
{
	int error = dpm_suspend_late(state);
	if (error)
		return error;

	error = dpm_suspend_noirq(state);
	if (error) {
		dpm_resume_early(resume_event(state));
		return error;
	}

	return 0;
}
EXPORT_SYMBOL_GPL(dpm_suspend_end);

/**
 * legacy_suspend - Execute a legacy (bus or class) suspend callback for device.
 * @dev: Device to suspend.
 * @state: PM transition of the system being carried out.
 * @cb: Suspend callback to execute.
 * @info: string description of caller.
 */
static int legacy_suspend(struct device *dev, pm_message_t state,
			  int (*cb)(struct device *dev, pm_message_t state),
			  const char *info)
{
	int error;
	ktime_t calltime;

	calltime = initcall_debug_start(dev);

	trace_device_pm_callback_start(dev, info, state.event);
	error = cb(dev, state);
	trace_device_pm_callback_end(dev, error);
	suspend_report_result(cb, error);

	initcall_debug_report(dev, calltime, error, state, info);

	return error;
}

static void dpm_clear_suppliers_direct_complete(struct device *dev)
{
	struct device_link *link;
	int idx;

	idx = device_links_read_lock();

	list_for_each_entry_rcu(link, &dev->links.suppliers, c_node) {
		spin_lock_irq(&link->supplier->power.lock);
		link->supplier->power.direct_complete = false;
		spin_unlock_irq(&link->supplier->power.lock);
	}

	device_links_read_unlock(idx);
}

/**
 * __device_suspend - Execute "suspend" callbacks for given device.
 * @dev: Device to handle.
 * @state: PM transition of the system being carried out.
 * @async: If true, the device is being suspended asynchronously.
 */
static int __device_suspend(struct device *dev, pm_message_t state, bool async)
{
	pm_callback_t callback = NULL;
	const char *info = NULL;
	int error = 0;
	DECLARE_DPM_WATCHDOG_ON_STACK(wd);

	TRACE_DEVICE(dev);
	TRACE_SUSPEND(0);

	dpm_wait_for_subordinate(dev, async);

	if (async_error)
		goto Complete;

	/*
	 * If a device configured to wake up the system from sleep states
	 * has been suspended at run time and there's a resume request pending
	 * for it, this is equivalent to the device signaling wakeup, so the
	 * system suspend operation should be aborted.
	 */
	if (pm_runtime_barrier(dev) && device_may_wakeup(dev))
		pm_wakeup_event(dev, 0);

	if (pm_wakeup_pending()) {
		async_error = -EBUSY;
		goto Complete;
	}

	if (dev->power.syscore)
		goto Complete;

	if (dev->power.direct_complete) {
		if (pm_runtime_status_suspended(dev)) {
			pm_runtime_disable(dev);
			if (pm_runtime_status_suspended(dev))
				goto Complete;

			pm_runtime_enable(dev);
		}
		dev->power.direct_complete = false;
	}

	dpm_watchdog_set(&wd, dev);
	device_lock(dev);

	if (dev->pm_domain) {
		info = "power domain ";
		callback = pm_op(&dev->pm_domain->ops, state);
		goto Run;
	}

	if (dev->type && dev->type->pm) {
		info = "type ";
		callback = pm_op(dev->type->pm, state);
		goto Run;
	}

	if (dev->class && dev->class->pm) {
		info = "class ";
		callback = pm_op(dev->class->pm, state);
		goto Run;
	}

	if (dev->bus) {
		if (dev->bus->pm) {
			info = "bus ";
			callback = pm_op(dev->bus->pm, state);
		} else if (dev->bus->suspend) {
			pm_dev_dbg(dev, state, "legacy bus ");
			error = legacy_suspend(dev, state, dev->bus->suspend,
						"legacy bus ");
			goto End;
		}
	}

 Run:
	if (!callback && dev->driver && dev->driver->pm) {
		info = "driver ";
		callback = pm_op(dev->driver->pm, state);
	}

	error = dpm_run_callback(callback, dev, state, info);

 End:
	if (!error) {
		struct device *parent = dev->parent;

		dev->power.is_suspended = true;
		if (parent) {
			spin_lock_irq(&parent->power.lock);

			dev->parent->power.direct_complete = false;
			if (dev->power.wakeup_path
			    && !dev->parent->power.ignore_children)
				dev->parent->power.wakeup_path = true;

			spin_unlock_irq(&parent->power.lock);
		}
		dpm_clear_suppliers_direct_complete(dev);
	}

	device_unlock(dev);
	dpm_watchdog_clear(&wd);

 Complete:
	if (error)
		async_error = error;

	complete_all(&dev->power.completion);
	TRACE_SUSPEND(error);
	return error;
}

static void async_suspend(void *data, async_cookie_t cookie)
{
	struct device *dev = (struct device *)data;
	int error;

	error = __device_suspend(dev, pm_transition, true);
	if (error) {
		dpm_save_failed_dev(dev_name(dev));
		pm_dev_err(dev, pm_transition, " async", error);
	}

	put_device(dev);
}

static int device_suspend(struct device *dev)
{
	reinit_completion(&dev->power.completion);

	if (is_async(dev)) {
		get_device(dev);
		async_schedule(async_suspend, dev);
		return 0;
	}

	return __device_suspend(dev, pm_transition, false);
}

/**
 * dpm_suspend - Execute "suspend" callbacks for all non-sysdev devices.
 * @state: PM transition of the system being carried out.
 */
int dpm_suspend(pm_message_t state)
{
	ktime_t starttime = ktime_get();
	int error = 0;

	trace_suspend_resume(TPS("dpm_suspend"), state.event, true);
	might_sleep();

	cpufreq_suspend();

	mutex_lock(&dpm_list_mtx);
	pm_transition = state;
	async_error = 0;
	while (!list_empty(&dpm_prepared_list)) {
		struct device *dev = to_device(dpm_prepared_list.prev);

		get_device(dev);
		mutex_unlock(&dpm_list_mtx);

		error = device_suspend(dev);

		mutex_lock(&dpm_list_mtx);
		if (error) {
			pm_dev_err(dev, state, "", error);
			dpm_save_failed_dev(dev_name(dev));
			put_device(dev);
			break;
		}
		if (!list_empty(&dev->power.entry))
			list_move(&dev->power.entry, &dpm_suspended_list);
		put_device(dev);
		if (async_error)
			break;
	}
	mutex_unlock(&dpm_list_mtx);
	async_synchronize_full();
	if (!error)
		error = async_error;
	if (error) {
		suspend_stats.failed_suspend++;
		dpm_save_failed_step(SUSPEND_SUSPEND);
	}
	dpm_show_time(starttime, state, error, NULL);
	trace_suspend_resume(TPS("dpm_suspend"), state.event, false);
	return error;
}

/**
 * device_prepare - Prepare a device for system power transition.
 * @dev: Device to handle.
 * @state: PM transition of the system being carried out.
 *
 * Execute the ->prepare() callback(s) for given device.  No new children of the
 * device may be registered after this function has returned.
 */
static int device_prepare(struct device *dev, pm_message_t state)
{
	int (*callback)(struct device *) = NULL;
	int ret = 0;

	if (dev->power.syscore)
		return 0;

	WARN_ON(dev_pm_test_driver_flags(dev, DPM_FLAG_SMART_SUSPEND) &&
		!pm_runtime_enabled(dev));

	/*
	 * If a device's parent goes into runtime suspend at the wrong time,
	 * it won't be possible to resume the device.  To prevent this we
	 * block runtime suspend here, during the prepare phase, and allow
	 * it again during the complete phase.
	 */
	pm_runtime_get_noresume(dev);

	device_lock(dev);

	dev->power.wakeup_path = device_may_wakeup(dev);

	if (dev->power.no_pm_callbacks) {
		ret = 1;	/* Let device go direct_complete */
		goto unlock;
	}

	if (dev->pm_domain)
		callback = dev->pm_domain->ops.prepare;
	else if (dev->type && dev->type->pm)
		callback = dev->type->pm->prepare;
	else if (dev->class && dev->class->pm)
		callback = dev->class->pm->prepare;
	else if (dev->bus && dev->bus->pm)
		callback = dev->bus->pm->prepare;

	if (!callback && dev->driver && dev->driver->pm)
		callback = dev->driver->pm->prepare;

	if (callback)
		ret = callback(dev);

unlock:
	device_unlock(dev);

	if (ret < 0) {
		suspend_report_result(callback, ret);
		pm_runtime_put(dev);
		return ret;
	}
	/*
	 * A positive return value from ->prepare() means "this device appears
	 * to be runtime-suspended and its state is fine, so if it really is
	 * runtime-suspended, you can leave it in that state provided that you
	 * will do the same thing with all of its descendants".  This only
	 * applies to suspend transitions, however.
	 */
	spin_lock_irq(&dev->power.lock);
	dev->power.direct_complete = state.event == PM_EVENT_SUSPEND &&
		pm_runtime_suspended(dev) && ret > 0 &&
		!dev_pm_test_driver_flags(dev, DPM_FLAG_NEVER_SKIP);
	spin_unlock_irq(&dev->power.lock);
	return 0;
}

/**
 * dpm_prepare - Prepare all non-sysdev devices for a system PM transition.
 * @state: PM transition of the system being carried out.
 *
 * Execute the ->prepare() callback(s) for all devices.
 */
int dpm_prepare(pm_message_t state)
{
	int error = 0;

	trace_suspend_resume(TPS("dpm_prepare"), state.event, true);
	might_sleep();

	/*
	 * Give a chance for the known devices to complete their probes, before
	 * disable probing of devices. This sync point is important at least
	 * at boot time + hibernation restore.
	 */
	wait_for_device_probe();
	/*
	 * It is unsafe if probing of devices will happen during suspend or
	 * hibernation and system behavior will be unpredictable in this case.
	 * So, let's prohibit device's probing here and defer their probes
	 * instead. The normal behavior will be restored in dpm_complete().
	 */
	device_block_probing();

	mutex_lock(&dpm_list_mtx);
	while (!list_empty(&dpm_list)) {
		struct device *dev = to_device(dpm_list.next);

		get_device(dev);
		mutex_unlock(&dpm_list_mtx);

		trace_device_pm_callback_start(dev, "", state.event);
		error = device_prepare(dev, state);
		trace_device_pm_callback_end(dev, error);

		mutex_lock(&dpm_list_mtx);
		if (error) {
			if (error == -EAGAIN) {
				put_device(dev);
				error = 0;
				continue;
			}
			printk(KERN_INFO "PM: Device %s not prepared "
				"for power transition: code %d\n",
				dev_name(dev), error);
			put_device(dev);
			break;
		}
		dev->power.is_prepared = true;
		if (!list_empty(&dev->power.entry))
			list_move_tail(&dev->power.entry, &dpm_prepared_list);
		put_device(dev);
	}
	mutex_unlock(&dpm_list_mtx);
	trace_suspend_resume(TPS("dpm_prepare"), state.event, false);
	return error;
}

/**
 * dpm_suspend_start - Prepare devices for PM transition and suspend them.
 * @state: PM transition of the system being carried out.
 *
 * Prepare all non-sysdev devices for system PM transition and execute "suspend"
 * callbacks for them.
 */
int dpm_suspend_start(pm_message_t state)
{
	int error;

	error = dpm_prepare(state);
	if (error) {
		suspend_stats.failed_prepare++;
		dpm_save_failed_step(SUSPEND_PREPARE);
	} else
		error = dpm_suspend(state);
	return error;
}
EXPORT_SYMBOL_GPL(dpm_suspend_start);

void __suspend_report_result(const char *function, void *fn, int ret)
{
	if (ret)
		printk(KERN_ERR "%s(): %pF returns %d\n", function, fn, ret);
}
EXPORT_SYMBOL_GPL(__suspend_report_result);

/**
 * device_pm_wait_for_dev - Wait for suspend/resume of a device to complete.
 * @dev: Device to wait for.
 * @subordinate: Device that needs to wait for @dev.
 */
int device_pm_wait_for_dev(struct device *subordinate, struct device *dev)
{
	dpm_wait(dev, subordinate->power.async_suspend);
	return async_error;
}
EXPORT_SYMBOL_GPL(device_pm_wait_for_dev);

/**
 * dpm_for_each_dev - device iterator.
 * @data: data for the callback.
 * @fn: function to be called for each device.
 *
 * Iterate over devices in dpm_list, and call @fn for each device,
 * passing it @data.
 */
void dpm_for_each_dev(void *data, void (*fn)(struct device *, void *))
{
	struct device *dev;

	if (!fn)
		return;

	device_pm_lock();
	list_for_each_entry(dev, &dpm_list, power.entry)
		fn(dev, data);
	device_pm_unlock();
}
EXPORT_SYMBOL_GPL(dpm_for_each_dev);

static bool pm_ops_is_empty(const struct dev_pm_ops *ops)
{
	if (!ops)
		return true;

	return !ops->prepare &&
	       !ops->suspend &&
	       !ops->suspend_late &&
	       !ops->suspend_noirq &&
	       !ops->resume_noirq &&
	       !ops->resume_early &&
	       !ops->resume &&
	       !ops->complete;
}

void device_pm_check_callbacks(struct device *dev)
{
	spin_lock_irq(&dev->power.lock);
	dev->power.no_pm_callbacks =
		(!dev->bus || (pm_ops_is_empty(dev->bus->pm) &&
		 !dev->bus->suspend && !dev->bus->resume)) &&
<<<<<<< HEAD
		(!dev->class || (pm_ops_is_empty(dev->class->pm) &&
		 !dev->class->suspend && !dev->class->resume)) &&
=======
		(!dev->class || pm_ops_is_empty(dev->class->pm)) &&
>>>>>>> 9abd04af
		(!dev->type || pm_ops_is_empty(dev->type->pm)) &&
		(!dev->pm_domain || pm_ops_is_empty(&dev->pm_domain->ops)) &&
		(!dev->driver || (pm_ops_is_empty(dev->driver->pm) &&
		 !dev->driver->suspend && !dev->driver->resume));
	spin_unlock_irq(&dev->power.lock);
}

bool dev_pm_smart_suspend_and_suspended(struct device *dev)
{
	return dev_pm_test_driver_flags(dev, DPM_FLAG_SMART_SUSPEND) &&
		pm_runtime_status_suspended(dev);
}<|MERGE_RESOLUTION|>--- conflicted
+++ resolved
@@ -1235,11 +1235,7 @@
 }
 
 /**
-<<<<<<< HEAD
- * device_suspend_late - Execute a "late suspend" callback for given device.
-=======
  * __device_suspend_late - Execute a "late suspend" callback for given device.
->>>>>>> 9abd04af
  * @dev: Device to handle.
  * @state: PM transition of the system being carried out.
  * @async: If true, the device is being suspended asynchronously.
@@ -1856,12 +1852,7 @@
 	dev->power.no_pm_callbacks =
 		(!dev->bus || (pm_ops_is_empty(dev->bus->pm) &&
 		 !dev->bus->suspend && !dev->bus->resume)) &&
-<<<<<<< HEAD
-		(!dev->class || (pm_ops_is_empty(dev->class->pm) &&
-		 !dev->class->suspend && !dev->class->resume)) &&
-=======
 		(!dev->class || pm_ops_is_empty(dev->class->pm)) &&
->>>>>>> 9abd04af
 		(!dev->type || pm_ops_is_empty(dev->type->pm)) &&
 		(!dev->pm_domain || pm_ops_is_empty(&dev->pm_domain->ops)) &&
 		(!dev->driver || (pm_ops_is_empty(dev->driver->pm) &&
