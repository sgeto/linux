--- conflicted
+++ resolved
@@ -468,13 +468,9 @@
 
 	/* File refers to upper, writable layer? */
 	upperdentry = d_real(dentry, NULL, 0, D_REAL_UPPER);
-<<<<<<< HEAD
-	if (upperdentry && file_inode(file) == d_inode(upperdentry))
-=======
 	if (upperdentry &&
 	    (file_inode(file) == d_inode(upperdentry) ||
 	     file_inode(file) == d_inode(dentry)))
->>>>>>> 287b8e11
 		return 0;
 
 	/* Lower layer: can't write to real file, sorry... */
