/*
 * Copyright (C) 2008 Oracle.  All rights reserved.
 *
 * This program is free software; you can redistribute it and/or
 * modify it under the terms of the GNU General Public
 * License v2 as published by the Free Software Foundation.
 *
 * This program is distributed in the hope that it will be useful,
 * but WITHOUT ANY WARRANTY; without even the implied warranty of
 * MERCHANTABILITY or FITNESS FOR A PARTICULAR PURPOSE.  See the GNU
 * General Public License for more details.
 *
 * You should have received a copy of the GNU General Public
 * License along with this program; if not, write to the
 * Free Software Foundation, Inc., 59 Temple Place - Suite 330,
 * Boston, MA 021110-1307, USA.
 */

#include <linux/kernel.h>
#include <linux/bio.h>
#include <linux/buffer_head.h>
#include <linux/file.h>
#include <linux/fs.h>
#include <linux/pagemap.h>
#include <linux/highmem.h>
#include <linux/time.h>
#include <linux/init.h>
#include <linux/string.h>
#include <linux/backing-dev.h>
#include <linux/mpage.h>
#include <linux/swap.h>
#include <linux/writeback.h>
#include <linux/bit_spinlock.h>
#include <linux/slab.h>
#include <linux/sched/mm.h>
#include <linux/sort.h>
#include <linux/log2.h>
#include "ctree.h"
#include "disk-io.h"
#include "transaction.h"
#include "btrfs_inode.h"
#include "volumes.h"
#include "ordered-data.h"
#include "compression.h"
#include "extent_io.h"
#include "extent_map.h"

static int btrfs_decompress_bio(struct compressed_bio *cb);

static inline int compressed_bio_size(struct btrfs_fs_info *fs_info,
				      unsigned long disk_size)
{
	u16 csum_size = btrfs_super_csum_size(fs_info->super_copy);

	return sizeof(struct compressed_bio) +
		(DIV_ROUND_UP(disk_size, fs_info->sectorsize)) * csum_size;
}

static int check_compressed_csum(struct btrfs_inode *inode,
				 struct compressed_bio *cb,
				 u64 disk_start)
{
	int ret;
	struct page *page;
	unsigned long i;
	char *kaddr;
	u32 csum;
	u32 *cb_sum = &cb->sums;

	if (inode->flags & BTRFS_INODE_NODATASUM)
		return 0;

	for (i = 0; i < cb->nr_pages; i++) {
		page = cb->compressed_pages[i];
		csum = ~(u32)0;

		kaddr = kmap_atomic(page);
		csum = btrfs_csum_data(kaddr, csum, PAGE_SIZE);
		btrfs_csum_final(csum, (u8 *)&csum);
		kunmap_atomic(kaddr);

		if (csum != *cb_sum) {
			btrfs_print_data_csum_error(inode, disk_start, csum,
					*cb_sum, cb->mirror_num);
			ret = -EIO;
			goto fail;
		}
		cb_sum++;

	}
	ret = 0;
fail:
	return ret;
}

/* when we finish reading compressed pages from the disk, we
 * decompress them and then run the bio end_io routines on the
 * decompressed pages (in the inode address space).
 *
 * This allows the checksumming and other IO error handling routines
 * to work normally
 *
 * The compressed pages are freed here, and it must be run
 * in process context
 */
static void end_compressed_bio_read(struct bio *bio)
{
	struct compressed_bio *cb = bio->bi_private;
	struct inode *inode;
	struct page *page;
	unsigned long index;
	unsigned int mirror = btrfs_io_bio(bio)->mirror_num;
	int ret = 0;

	if (bio->bi_status)
		cb->errors = 1;

	/* if there are more bios still pending for this compressed
	 * extent, just exit
	 */
	if (!refcount_dec_and_test(&cb->pending_bios))
		goto out;

	/*
	 * Record the correct mirror_num in cb->orig_bio so that
	 * read-repair can work properly.
	 */
	ASSERT(btrfs_io_bio(cb->orig_bio));
	btrfs_io_bio(cb->orig_bio)->mirror_num = mirror;
	cb->mirror_num = mirror;

	/*
	 * Some IO in this cb have failed, just skip checksum as there
	 * is no way it could be correct.
	 */
	if (cb->errors == 1)
		goto csum_failed;

	inode = cb->inode;
	ret = check_compressed_csum(BTRFS_I(inode), cb,
				    (u64)bio->bi_iter.bi_sector << 9);
	if (ret)
		goto csum_failed;

	/* ok, we're the last bio for this extent, lets start
	 * the decompression.
	 */
	ret = btrfs_decompress_bio(cb);

csum_failed:
	if (ret)
		cb->errors = 1;

	/* release the compressed pages */
	index = 0;
	for (index = 0; index < cb->nr_pages; index++) {
		page = cb->compressed_pages[index];
		page->mapping = NULL;
		put_page(page);
	}

	/* do io completion on the original bio */
	if (cb->errors) {
		bio_io_error(cb->orig_bio);
	} else {
		int i;
		struct bio_vec *bvec;

		/*
		 * we have verified the checksum already, set page
		 * checked so the end_io handlers know about it
		 */
		ASSERT(!bio_flagged(bio, BIO_CLONED));
		bio_for_each_segment_all(bvec, cb->orig_bio, i)
			SetPageChecked(bvec->bv_page);

		bio_endio(cb->orig_bio);
	}

	/* finally free the cb struct */
	kfree(cb->compressed_pages);
	kfree(cb);
out:
	bio_put(bio);
}

/*
 * Clear the writeback bits on all of the file
 * pages for a compressed write
 */
static noinline void end_compressed_writeback(struct inode *inode,
					      const struct compressed_bio *cb)
{
	unsigned long index = cb->start >> PAGE_SHIFT;
	unsigned long end_index = (cb->start + cb->len - 1) >> PAGE_SHIFT;
	struct page *pages[16];
	unsigned long nr_pages = end_index - index + 1;
	int i;
	int ret;

	if (cb->errors)
		mapping_set_error(inode->i_mapping, -EIO);

	while (nr_pages > 0) {
		ret = find_get_pages_contig(inode->i_mapping, index,
				     min_t(unsigned long,
				     nr_pages, ARRAY_SIZE(pages)), pages);
		if (ret == 0) {
			nr_pages -= 1;
			index += 1;
			continue;
		}
		for (i = 0; i < ret; i++) {
			if (cb->errors)
				SetPageError(pages[i]);
			end_page_writeback(pages[i]);
			put_page(pages[i]);
		}
		nr_pages -= ret;
		index += ret;
	}
	/* the inode may be gone now */
}

/*
 * do the cleanup once all the compressed pages hit the disk.
 * This will clear writeback on the file pages and free the compressed
 * pages.
 *
 * This also calls the writeback end hooks for the file pages so that
 * metadata and checksums can be updated in the file.
 */
static void end_compressed_bio_write(struct bio *bio)
{
	struct extent_io_tree *tree;
	struct compressed_bio *cb = bio->bi_private;
	struct inode *inode;
	struct page *page;
	unsigned long index;

	if (bio->bi_status)
		cb->errors = 1;

	/* if there are more bios still pending for this compressed
	 * extent, just exit
	 */
	if (!refcount_dec_and_test(&cb->pending_bios))
		goto out;

	/* ok, we're the last bio for this extent, step one is to
	 * call back into the FS and do all the end_io operations
	 */
	inode = cb->inode;
	tree = &BTRFS_I(inode)->io_tree;
	cb->compressed_pages[0]->mapping = cb->inode->i_mapping;
	tree->ops->writepage_end_io_hook(cb->compressed_pages[0],
					 cb->start,
					 cb->start + cb->len - 1,
					 NULL,
					 bio->bi_status ?
					 BLK_STS_OK : BLK_STS_NOTSUPP);
	cb->compressed_pages[0]->mapping = NULL;

	end_compressed_writeback(inode, cb);
	/* note, our inode could be gone now */

	/*
	 * release the compressed pages, these came from alloc_page and
	 * are not attached to the inode at all
	 */
	index = 0;
	for (index = 0; index < cb->nr_pages; index++) {
		page = cb->compressed_pages[index];
		page->mapping = NULL;
		put_page(page);
	}

	/* finally free the cb struct */
	kfree(cb->compressed_pages);
	kfree(cb);
out:
	bio_put(bio);
}

/*
 * worker function to build and submit bios for previously compressed pages.
 * The corresponding pages in the inode should be marked for writeback
 * and the compressed pages should have a reference on them for dropping
 * when the IO is complete.
 *
 * This also checksums the file bytes and gets things ready for
 * the end io hooks.
 */
blk_status_t btrfs_submit_compressed_write(struct inode *inode, u64 start,
				 unsigned long len, u64 disk_start,
				 unsigned long compressed_len,
				 struct page **compressed_pages,
				 unsigned long nr_pages)
{
	struct btrfs_fs_info *fs_info = btrfs_sb(inode->i_sb);
	struct bio *bio = NULL;
	struct compressed_bio *cb;
	unsigned long bytes_left;
	struct extent_io_tree *io_tree = &BTRFS_I(inode)->io_tree;
	int pg_index = 0;
	struct page *page;
	u64 first_byte = disk_start;
	struct block_device *bdev;
	blk_status_t ret;
	int skip_sum = BTRFS_I(inode)->flags & BTRFS_INODE_NODATASUM;

	WARN_ON(start & ((u64)PAGE_SIZE - 1));
	cb = kmalloc(compressed_bio_size(fs_info, compressed_len), GFP_NOFS);
	if (!cb)
		return BLK_STS_RESOURCE;
	refcount_set(&cb->pending_bios, 0);
	cb->errors = 0;
	cb->inode = inode;
	cb->start = start;
	cb->len = len;
	cb->mirror_num = 0;
	cb->compressed_pages = compressed_pages;
	cb->compressed_len = compressed_len;
	cb->orig_bio = NULL;
	cb->nr_pages = nr_pages;

	bdev = fs_info->fs_devices->latest_bdev;

	bio = btrfs_bio_alloc(bdev, first_byte);
	bio_set_op_attrs(bio, REQ_OP_WRITE, 0);
	bio->bi_private = cb;
	bio->bi_end_io = end_compressed_bio_write;
	refcount_set(&cb->pending_bios, 1);

	/* create and submit bios for the compressed pages */
	bytes_left = compressed_len;
	for (pg_index = 0; pg_index < cb->nr_pages; pg_index++) {
		int submit = 0;

		page = compressed_pages[pg_index];
		page->mapping = inode->i_mapping;
		if (bio->bi_iter.bi_size)
			submit = io_tree->ops->merge_bio_hook(page, 0,
							   PAGE_SIZE,
							   bio, 0);

		page->mapping = NULL;
		if (submit || bio_add_page(bio, page, PAGE_SIZE, 0) <
		    PAGE_SIZE) {
			bio_get(bio);

			/*
			 * inc the count before we submit the bio so
			 * we know the end IO handler won't happen before
			 * we inc the count.  Otherwise, the cb might get
			 * freed before we're done setting it up
			 */
			refcount_inc(&cb->pending_bios);
			ret = btrfs_bio_wq_end_io(fs_info, bio,
						  BTRFS_WQ_ENDIO_DATA);
			BUG_ON(ret); /* -ENOMEM */

			if (!skip_sum) {
				ret = btrfs_csum_one_bio(inode, bio, start, 1);
				BUG_ON(ret); /* -ENOMEM */
			}

			ret = btrfs_map_bio(fs_info, bio, 0, 1);
			if (ret) {
				bio->bi_status = ret;
				bio_endio(bio);
			}

			bio_put(bio);

			bio = btrfs_bio_alloc(bdev, first_byte);
			bio_set_op_attrs(bio, REQ_OP_WRITE, 0);
			bio->bi_private = cb;
			bio->bi_end_io = end_compressed_bio_write;
			bio_add_page(bio, page, PAGE_SIZE, 0);
		}
		if (bytes_left < PAGE_SIZE) {
			btrfs_info(fs_info,
					"bytes left %lu compress len %lu nr %lu",
			       bytes_left, cb->compressed_len, cb->nr_pages);
		}
		bytes_left -= PAGE_SIZE;
		first_byte += PAGE_SIZE;
		cond_resched();
	}
	bio_get(bio);

	ret = btrfs_bio_wq_end_io(fs_info, bio, BTRFS_WQ_ENDIO_DATA);
	BUG_ON(ret); /* -ENOMEM */

	if (!skip_sum) {
		ret = btrfs_csum_one_bio(inode, bio, start, 1);
		BUG_ON(ret); /* -ENOMEM */
	}

	ret = btrfs_map_bio(fs_info, bio, 0, 1);
	if (ret) {
		bio->bi_status = ret;
		bio_endio(bio);
	}

	bio_put(bio);
	return 0;
}

static u64 bio_end_offset(struct bio *bio)
{
	struct bio_vec *last = &bio->bi_io_vec[bio->bi_vcnt - 1];

	return page_offset(last->bv_page) + last->bv_len + last->bv_offset;
}

static noinline int add_ra_bio_pages(struct inode *inode,
				     u64 compressed_end,
				     struct compressed_bio *cb)
{
	unsigned long end_index;
	unsigned long pg_index;
	u64 last_offset;
	u64 isize = i_size_read(inode);
	int ret;
	struct page *page;
	unsigned long nr_pages = 0;
	struct extent_map *em;
	struct address_space *mapping = inode->i_mapping;
	struct extent_map_tree *em_tree;
	struct extent_io_tree *tree;
	u64 end;
	int misses = 0;

	last_offset = bio_end_offset(cb->orig_bio);
	em_tree = &BTRFS_I(inode)->extent_tree;
	tree = &BTRFS_I(inode)->io_tree;

	if (isize == 0)
		return 0;

	end_index = (i_size_read(inode) - 1) >> PAGE_SHIFT;

	while (last_offset < compressed_end) {
		pg_index = last_offset >> PAGE_SHIFT;

		if (pg_index > end_index)
			break;

		rcu_read_lock();
		page = radix_tree_lookup(&mapping->page_tree, pg_index);
		rcu_read_unlock();
		if (page && !radix_tree_exceptional_entry(page)) {
			misses++;
			if (misses > 4)
				break;
			goto next;
		}

		page = __page_cache_alloc(mapping_gfp_constraint(mapping,
								 ~__GFP_FS));
		if (!page)
			break;

		if (add_to_page_cache_lru(page, mapping, pg_index, GFP_NOFS)) {
			put_page(page);
			goto next;
		}

		end = last_offset + PAGE_SIZE - 1;
		/*
		 * at this point, we have a locked page in the page cache
		 * for these bytes in the file.  But, we have to make
		 * sure they map to this compressed extent on disk.
		 */
		set_page_extent_mapped(page);
		lock_extent(tree, last_offset, end);
		read_lock(&em_tree->lock);
		em = lookup_extent_mapping(em_tree, last_offset,
					   PAGE_SIZE);
		read_unlock(&em_tree->lock);

		if (!em || last_offset < em->start ||
		    (last_offset + PAGE_SIZE > extent_map_end(em)) ||
		    (em->block_start >> 9) != cb->orig_bio->bi_iter.bi_sector) {
			free_extent_map(em);
			unlock_extent(tree, last_offset, end);
			unlock_page(page);
			put_page(page);
			break;
		}
		free_extent_map(em);

		if (page->index == end_index) {
			char *userpage;
			size_t zero_offset = isize & (PAGE_SIZE - 1);

			if (zero_offset) {
				int zeros;
				zeros = PAGE_SIZE - zero_offset;
				userpage = kmap_atomic(page);
				memset(userpage + zero_offset, 0, zeros);
				flush_dcache_page(page);
				kunmap_atomic(userpage);
			}
		}

		ret = bio_add_page(cb->orig_bio, page,
				   PAGE_SIZE, 0);

		if (ret == PAGE_SIZE) {
			nr_pages++;
			put_page(page);
		} else {
			unlock_extent(tree, last_offset, end);
			unlock_page(page);
			put_page(page);
			break;
		}
next:
		last_offset += PAGE_SIZE;
	}
	return 0;
}

/*
 * for a compressed read, the bio we get passed has all the inode pages
 * in it.  We don't actually do IO on those pages but allocate new ones
 * to hold the compressed pages on disk.
 *
 * bio->bi_iter.bi_sector points to the compressed extent on disk
 * bio->bi_io_vec points to all of the inode pages
 *
 * After the compressed pages are read, we copy the bytes into the
 * bio we were passed and then call the bio end_io calls
 */
blk_status_t btrfs_submit_compressed_read(struct inode *inode, struct bio *bio,
				 int mirror_num, unsigned long bio_flags)
{
	struct btrfs_fs_info *fs_info = btrfs_sb(inode->i_sb);
	struct extent_io_tree *tree;
	struct extent_map_tree *em_tree;
	struct compressed_bio *cb;
	unsigned long compressed_len;
	unsigned long nr_pages;
	unsigned long pg_index;
	struct page *page;
	struct block_device *bdev;
	struct bio *comp_bio;
	u64 cur_disk_byte = (u64)bio->bi_iter.bi_sector << 9;
	u64 em_len;
	u64 em_start;
	struct extent_map *em;
	blk_status_t ret = BLK_STS_RESOURCE;
	int faili = 0;
	u32 *sums;

	tree = &BTRFS_I(inode)->io_tree;
	em_tree = &BTRFS_I(inode)->extent_tree;

	/* we need the actual starting offset of this extent in the file */
	read_lock(&em_tree->lock);
	em = lookup_extent_mapping(em_tree,
				   page_offset(bio->bi_io_vec->bv_page),
				   PAGE_SIZE);
	read_unlock(&em_tree->lock);
	if (!em)
		return BLK_STS_IOERR;

	compressed_len = em->block_len;
	cb = kmalloc(compressed_bio_size(fs_info, compressed_len), GFP_NOFS);
	if (!cb)
		goto out;

	refcount_set(&cb->pending_bios, 0);
	cb->errors = 0;
	cb->inode = inode;
	cb->mirror_num = mirror_num;
	sums = &cb->sums;

	cb->start = em->orig_start;
	em_len = em->len;
	em_start = em->start;

	free_extent_map(em);
	em = NULL;

	cb->len = bio->bi_iter.bi_size;
	cb->compressed_len = compressed_len;
	cb->compress_type = extent_compress_type(bio_flags);
	cb->orig_bio = bio;

	nr_pages = DIV_ROUND_UP(compressed_len, PAGE_SIZE);
	cb->compressed_pages = kcalloc(nr_pages, sizeof(struct page *),
				       GFP_NOFS);
	if (!cb->compressed_pages)
		goto fail1;

	bdev = fs_info->fs_devices->latest_bdev;

	for (pg_index = 0; pg_index < nr_pages; pg_index++) {
		cb->compressed_pages[pg_index] = alloc_page(GFP_NOFS |
							      __GFP_HIGHMEM);
		if (!cb->compressed_pages[pg_index]) {
			faili = pg_index - 1;
			ret = BLK_STS_RESOURCE;
			goto fail2;
		}
	}
	faili = nr_pages - 1;
	cb->nr_pages = nr_pages;

	add_ra_bio_pages(inode, em_start + em_len, cb);

	/* include any pages we added in add_ra-bio_pages */
	cb->len = bio->bi_iter.bi_size;

	comp_bio = btrfs_bio_alloc(bdev, cur_disk_byte);
	bio_set_op_attrs (comp_bio, REQ_OP_READ, 0);
	comp_bio->bi_private = cb;
	comp_bio->bi_end_io = end_compressed_bio_read;
	refcount_set(&cb->pending_bios, 1);

	for (pg_index = 0; pg_index < nr_pages; pg_index++) {
		int submit = 0;

		page = cb->compressed_pages[pg_index];
		page->mapping = inode->i_mapping;
		page->index = em_start >> PAGE_SHIFT;

		if (comp_bio->bi_iter.bi_size)
			submit = tree->ops->merge_bio_hook(page, 0,
							PAGE_SIZE,
							comp_bio, 0);

		page->mapping = NULL;
		if (submit || bio_add_page(comp_bio, page, PAGE_SIZE, 0) <
		    PAGE_SIZE) {
			bio_get(comp_bio);

			ret = btrfs_bio_wq_end_io(fs_info, comp_bio,
						  BTRFS_WQ_ENDIO_DATA);
			BUG_ON(ret); /* -ENOMEM */

			/*
			 * inc the count before we submit the bio so
			 * we know the end IO handler won't happen before
			 * we inc the count.  Otherwise, the cb might get
			 * freed before we're done setting it up
			 */
			refcount_inc(&cb->pending_bios);

			if (!(BTRFS_I(inode)->flags & BTRFS_INODE_NODATASUM)) {
				ret = btrfs_lookup_bio_sums(inode, comp_bio,
							    sums);
				BUG_ON(ret); /* -ENOMEM */
			}
			sums += DIV_ROUND_UP(comp_bio->bi_iter.bi_size,
					     fs_info->sectorsize);

			ret = btrfs_map_bio(fs_info, comp_bio, mirror_num, 0);
			if (ret) {
				comp_bio->bi_status = ret;
				bio_endio(comp_bio);
			}

			bio_put(comp_bio);

			comp_bio = btrfs_bio_alloc(bdev, cur_disk_byte);
			bio_set_op_attrs(comp_bio, REQ_OP_READ, 0);
			comp_bio->bi_private = cb;
			comp_bio->bi_end_io = end_compressed_bio_read;

			bio_add_page(comp_bio, page, PAGE_SIZE, 0);
		}
		cur_disk_byte += PAGE_SIZE;
	}
	bio_get(comp_bio);

	ret = btrfs_bio_wq_end_io(fs_info, comp_bio, BTRFS_WQ_ENDIO_DATA);
	BUG_ON(ret); /* -ENOMEM */

	if (!(BTRFS_I(inode)->flags & BTRFS_INODE_NODATASUM)) {
		ret = btrfs_lookup_bio_sums(inode, comp_bio, sums);
		BUG_ON(ret); /* -ENOMEM */
	}

	ret = btrfs_map_bio(fs_info, comp_bio, mirror_num, 0);
	if (ret) {
		comp_bio->bi_status = ret;
		bio_endio(comp_bio);
	}

	bio_put(comp_bio);
	return 0;

fail2:
	while (faili >= 0) {
		__free_page(cb->compressed_pages[faili]);
		faili--;
	}

	kfree(cb->compressed_pages);
fail1:
	kfree(cb);
out:
	free_extent_map(em);
	return ret;
}

/*
 * Heuristic uses systematic sampling to collect data from the input data
 * range, the logic can be tuned by the following constants:
 *
 * @SAMPLING_READ_SIZE - how many bytes will be copied from for each sample
 * @SAMPLING_INTERVAL  - range from which the sampled data can be collected
 */
#define SAMPLING_READ_SIZE	(16)
#define SAMPLING_INTERVAL	(256)

/*
 * For statistical analysis of the input data we consider bytes that form a
 * Galois Field of 256 objects. Each object has an attribute count, ie. how
 * many times the object appeared in the sample.
 */
#define BUCKET_SIZE		(256)

/*
 * The size of the sample is based on a statistical sampling rule of thumb.
 * The common way is to perform sampling tests as long as the number of
 * elements in each cell is at least 5.
 *
 * Instead of 5, we choose 32 to obtain more accurate results.
 * If the data contain the maximum number of symbols, which is 256, we obtain a
 * sample size bound by 8192.
 *
 * For a sample of at most 8KB of data per data range: 16 consecutive bytes
 * from up to 512 locations.
 */
#define MAX_SAMPLE_SIZE		(BTRFS_MAX_UNCOMPRESSED *		\
				 SAMPLING_READ_SIZE / SAMPLING_INTERVAL)

struct bucket_item {
	u32 count;
};

struct heuristic_ws {
	/* Partial copy of input data */
	u8 *sample;
	u32 sample_size;
	/* Buckets store counters for each byte value */
	struct bucket_item *bucket;
	struct list_head list;
};

static void free_heuristic_ws(struct list_head *ws)
{
	struct heuristic_ws *workspace;

	workspace = list_entry(ws, struct heuristic_ws, list);

	kvfree(workspace->sample);
	kfree(workspace->bucket);
	kfree(workspace);
}

static struct list_head *alloc_heuristic_ws(void)
{
	struct heuristic_ws *ws;

	ws = kzalloc(sizeof(*ws), GFP_KERNEL);
	if (!ws)
		return ERR_PTR(-ENOMEM);

	ws->sample = kvmalloc(MAX_SAMPLE_SIZE, GFP_KERNEL);
	if (!ws->sample)
		goto fail;

	ws->bucket = kcalloc(BUCKET_SIZE, sizeof(*ws->bucket), GFP_KERNEL);
	if (!ws->bucket)
		goto fail;

	INIT_LIST_HEAD(&ws->list);
	return &ws->list;
fail:
	free_heuristic_ws(&ws->list);
	return ERR_PTR(-ENOMEM);
}

struct workspaces_list {
	struct list_head idle_ws;
	spinlock_t ws_lock;
	/* Number of free workspaces */
	int free_ws;
	/* Total number of allocated workspaces */
	atomic_t total_ws;
	/* Waiters for a free workspace */
	wait_queue_head_t ws_wait;
};

static struct workspaces_list btrfs_comp_ws[BTRFS_COMPRESS_TYPES];

static struct workspaces_list btrfs_heuristic_ws;

static const struct btrfs_compress_op * const btrfs_compress_op[] = {
	&btrfs_zlib_compress,
	&btrfs_lzo_compress,
	&btrfs_zstd_compress,
};

void __init btrfs_init_compress(void)
{
	struct list_head *workspace;
	int i;

	INIT_LIST_HEAD(&btrfs_heuristic_ws.idle_ws);
	spin_lock_init(&btrfs_heuristic_ws.ws_lock);
	atomic_set(&btrfs_heuristic_ws.total_ws, 0);
	init_waitqueue_head(&btrfs_heuristic_ws.ws_wait);

	workspace = alloc_heuristic_ws();
	if (IS_ERR(workspace)) {
		pr_warn(
	"BTRFS: cannot preallocate heuristic workspace, will try later\n");
	} else {
		atomic_set(&btrfs_heuristic_ws.total_ws, 1);
		btrfs_heuristic_ws.free_ws = 1;
		list_add(workspace, &btrfs_heuristic_ws.idle_ws);
	}

	for (i = 0; i < BTRFS_COMPRESS_TYPES; i++) {
		INIT_LIST_HEAD(&btrfs_comp_ws[i].idle_ws);
		spin_lock_init(&btrfs_comp_ws[i].ws_lock);
		atomic_set(&btrfs_comp_ws[i].total_ws, 0);
		init_waitqueue_head(&btrfs_comp_ws[i].ws_wait);

		/*
		 * Preallocate one workspace for each compression type so
		 * we can guarantee forward progress in the worst case
		 */
		workspace = btrfs_compress_op[i]->alloc_workspace();
		if (IS_ERR(workspace)) {
			pr_warn("BTRFS: cannot preallocate compression workspace, will try later\n");
		} else {
			atomic_set(&btrfs_comp_ws[i].total_ws, 1);
			btrfs_comp_ws[i].free_ws = 1;
			list_add(workspace, &btrfs_comp_ws[i].idle_ws);
		}
	}
}

/*
 * This finds an available workspace or allocates a new one.
 * If it's not possible to allocate a new one, waits until there's one.
 * Preallocation makes a forward progress guarantees and we do not return
 * errors.
 */
static struct list_head *__find_workspace(int type, bool heuristic)
{
	struct list_head *workspace;
	int cpus = num_online_cpus();
	int idx = type - 1;
	unsigned nofs_flag;
	struct list_head *idle_ws;
	spinlock_t *ws_lock;
	atomic_t *total_ws;
	wait_queue_head_t *ws_wait;
	int *free_ws;

	if (heuristic) {
		idle_ws	 = &btrfs_heuristic_ws.idle_ws;
		ws_lock	 = &btrfs_heuristic_ws.ws_lock;
		total_ws = &btrfs_heuristic_ws.total_ws;
		ws_wait	 = &btrfs_heuristic_ws.ws_wait;
		free_ws	 = &btrfs_heuristic_ws.free_ws;
	} else {
		idle_ws	 = &btrfs_comp_ws[idx].idle_ws;
		ws_lock	 = &btrfs_comp_ws[idx].ws_lock;
		total_ws = &btrfs_comp_ws[idx].total_ws;
		ws_wait	 = &btrfs_comp_ws[idx].ws_wait;
		free_ws	 = &btrfs_comp_ws[idx].free_ws;
	}

again:
	spin_lock(ws_lock);
	if (!list_empty(idle_ws)) {
		workspace = idle_ws->next;
		list_del(workspace);
		(*free_ws)--;
		spin_unlock(ws_lock);
		return workspace;

	}
	if (atomic_read(total_ws) > cpus) {
		DEFINE_WAIT(wait);

		spin_unlock(ws_lock);
		prepare_to_wait(ws_wait, &wait, TASK_UNINTERRUPTIBLE);
		if (atomic_read(total_ws) > cpus && !*free_ws)
			schedule();
		finish_wait(ws_wait, &wait);
		goto again;
	}
	atomic_inc(total_ws);
	spin_unlock(ws_lock);

	/*
	 * Allocation helpers call vmalloc that can't use GFP_NOFS, so we have
	 * to turn it off here because we might get called from the restricted
	 * context of btrfs_compress_bio/btrfs_compress_pages
	 */
	nofs_flag = memalloc_nofs_save();
	if (heuristic)
		workspace = alloc_heuristic_ws();
	else
		workspace = btrfs_compress_op[idx]->alloc_workspace();
	memalloc_nofs_restore(nofs_flag);

	if (IS_ERR(workspace)) {
		atomic_dec(total_ws);
		wake_up(ws_wait);

		/*
		 * Do not return the error but go back to waiting. There's a
		 * workspace preallocated for each type and the compression
		 * time is bounded so we get to a workspace eventually. This
		 * makes our caller's life easier.
		 *
		 * To prevent silent and low-probability deadlocks (when the
		 * initial preallocation fails), check if there are any
		 * workspaces at all.
		 */
		if (atomic_read(total_ws) == 0) {
			static DEFINE_RATELIMIT_STATE(_rs,
					/* once per minute */ 60 * HZ,
					/* no burst */ 1);

			if (__ratelimit(&_rs)) {
				pr_warn("BTRFS: no compression workspaces, low memory, retrying\n");
			}
		}
		goto again;
	}
	return workspace;
}

static struct list_head *find_workspace(int type)
{
	return __find_workspace(type, false);
}

/*
 * put a workspace struct back on the list or free it if we have enough
 * idle ones sitting around
 */
static void __free_workspace(int type, struct list_head *workspace,
			     bool heuristic)
{
	int idx = type - 1;
	struct list_head *idle_ws;
	spinlock_t *ws_lock;
	atomic_t *total_ws;
	wait_queue_head_t *ws_wait;
	int *free_ws;

	if (heuristic) {
		idle_ws	 = &btrfs_heuristic_ws.idle_ws;
		ws_lock	 = &btrfs_heuristic_ws.ws_lock;
		total_ws = &btrfs_heuristic_ws.total_ws;
		ws_wait	 = &btrfs_heuristic_ws.ws_wait;
		free_ws	 = &btrfs_heuristic_ws.free_ws;
	} else {
		idle_ws	 = &btrfs_comp_ws[idx].idle_ws;
		ws_lock	 = &btrfs_comp_ws[idx].ws_lock;
		total_ws = &btrfs_comp_ws[idx].total_ws;
		ws_wait	 = &btrfs_comp_ws[idx].ws_wait;
		free_ws	 = &btrfs_comp_ws[idx].free_ws;
	}

	spin_lock(ws_lock);
	if (*free_ws <= num_online_cpus()) {
		list_add(workspace, idle_ws);
		(*free_ws)++;
		spin_unlock(ws_lock);
		goto wake;
	}
	spin_unlock(ws_lock);

	if (heuristic)
		free_heuristic_ws(workspace);
	else
		btrfs_compress_op[idx]->free_workspace(workspace);
	atomic_dec(total_ws);
wake:
	/*
	 * Make sure counter is updated before we wake up waiters.
	 */
	smp_mb();
	if (waitqueue_active(ws_wait))
		wake_up(ws_wait);
}

static void free_workspace(int type, struct list_head *ws)
{
	return __free_workspace(type, ws, false);
}

/*
 * cleanup function for module exit
 */
static void free_workspaces(void)
{
	struct list_head *workspace;
	int i;

	while (!list_empty(&btrfs_heuristic_ws.idle_ws)) {
		workspace = btrfs_heuristic_ws.idle_ws.next;
		list_del(workspace);
		free_heuristic_ws(workspace);
		atomic_dec(&btrfs_heuristic_ws.total_ws);
	}

	for (i = 0; i < BTRFS_COMPRESS_TYPES; i++) {
		while (!list_empty(&btrfs_comp_ws[i].idle_ws)) {
			workspace = btrfs_comp_ws[i].idle_ws.next;
			list_del(workspace);
			btrfs_compress_op[i]->free_workspace(workspace);
			atomic_dec(&btrfs_comp_ws[i].total_ws);
		}
	}
}

/*
 * Given an address space and start and length, compress the bytes into @pages
 * that are allocated on demand.
 *
 * @type_level is encoded algorithm and level, where level 0 means whatever
 * default the algorithm chooses and is opaque here;
 * - compression algo are 0-3
 * - the level are bits 4-7
 *
 * @out_pages is an in/out parameter, holds maximum number of pages to allocate
 * and returns number of actually allocated pages
 *
 * @total_in is used to return the number of bytes actually read.  It
 * may be smaller than the input length if we had to exit early because we
 * ran out of room in the pages array or because we cross the
 * max_out threshold.
 *
 * @total_out is an in/out parameter, must be set to the input length and will
 * be also used to return the total number of compressed bytes
 *
 * @max_out tells us the max number of bytes that we're allowed to
 * stuff into pages
 */
int btrfs_compress_pages(unsigned int type_level, struct address_space *mapping,
			 u64 start, struct page **pages,
			 unsigned long *out_pages,
			 unsigned long *total_in,
			 unsigned long *total_out)
{
	struct list_head *workspace;
	int ret;
	int type = type_level & 0xF;

	workspace = find_workspace(type);

	btrfs_compress_op[type - 1]->set_level(workspace, type_level);
	ret = btrfs_compress_op[type-1]->compress_pages(workspace, mapping,
						      start, pages,
						      out_pages,
						      total_in, total_out);
	free_workspace(type, workspace);
	return ret;
}

/*
 * pages_in is an array of pages with compressed data.
 *
 * disk_start is the starting logical offset of this array in the file
 *
 * orig_bio contains the pages from the file that we want to decompress into
 *
 * srclen is the number of bytes in pages_in
 *
 * The basic idea is that we have a bio that was created by readpages.
 * The pages in the bio are for the uncompressed data, and they may not
 * be contiguous.  They all correspond to the range of bytes covered by
 * the compressed extent.
 */
static int btrfs_decompress_bio(struct compressed_bio *cb)
{
	struct list_head *workspace;
	int ret;
	int type = cb->compress_type;

	workspace = find_workspace(type);
	ret = btrfs_compress_op[type - 1]->decompress_bio(workspace, cb);
	free_workspace(type, workspace);

	return ret;
}

/*
 * a less complex decompression routine.  Our compressed data fits in a
 * single page, and we want to read a single page out of it.
 * start_byte tells us the offset into the compressed data we're interested in
 */
int btrfs_decompress(int type, unsigned char *data_in, struct page *dest_page,
		     unsigned long start_byte, size_t srclen, size_t destlen)
{
	struct list_head *workspace;
	int ret;

	workspace = find_workspace(type);

	ret = btrfs_compress_op[type-1]->decompress(workspace, data_in,
						  dest_page, start_byte,
						  srclen, destlen);

	free_workspace(type, workspace);
	return ret;
}

void btrfs_exit_compress(void)
{
	free_workspaces();
}

/*
 * Copy uncompressed data from working buffer to pages.
 *
 * buf_start is the byte offset we're of the start of our workspace buffer.
 *
 * total_out is the last byte of the buffer
 */
int btrfs_decompress_buf2page(const char *buf, unsigned long buf_start,
			      unsigned long total_out, u64 disk_start,
			      struct bio *bio)
{
	unsigned long buf_offset;
	unsigned long current_buf_start;
	unsigned long start_byte;
	unsigned long prev_start_byte;
	unsigned long working_bytes = total_out - buf_start;
	unsigned long bytes;
	char *kaddr;
	struct bio_vec bvec = bio_iter_iovec(bio, bio->bi_iter);

	/*
	 * start byte is the first byte of the page we're currently
	 * copying into relative to the start of the compressed data.
	 */
	start_byte = page_offset(bvec.bv_page) - disk_start;

	/* we haven't yet hit data corresponding to this page */
	if (total_out <= start_byte)
		return 1;

	/*
	 * the start of the data we care about is offset into
	 * the middle of our working buffer
	 */
	if (total_out > start_byte && buf_start < start_byte) {
		buf_offset = start_byte - buf_start;
		working_bytes -= buf_offset;
	} else {
		buf_offset = 0;
	}
	current_buf_start = buf_start;

	/* copy bytes from the working buffer into the pages */
	while (working_bytes > 0) {
		bytes = min_t(unsigned long, bvec.bv_len,
				PAGE_SIZE - buf_offset);
		bytes = min(bytes, working_bytes);

		kaddr = kmap_atomic(bvec.bv_page);
		memcpy(kaddr + bvec.bv_offset, buf + buf_offset, bytes);
		kunmap_atomic(kaddr);
		flush_dcache_page(bvec.bv_page);

		buf_offset += bytes;
		working_bytes -= bytes;
		current_buf_start += bytes;

		/* check if we need to pick another page */
		bio_advance(bio, bytes);
		if (!bio->bi_iter.bi_size)
			return 0;
		bvec = bio_iter_iovec(bio, bio->bi_iter);
		prev_start_byte = start_byte;
		start_byte = page_offset(bvec.bv_page) - disk_start;

		/*
		 * We need to make sure we're only adjusting
		 * our offset into compression working buffer when
		 * we're switching pages.  Otherwise we can incorrectly
		 * keep copying when we were actually done.
		 */
		if (start_byte != prev_start_byte) {
			/*
			 * make sure our new page is covered by this
			 * working buffer
			 */
			if (total_out <= start_byte)
				return 1;

			/*
			 * the next page in the biovec might not be adjacent
			 * to the last page, but it might still be found
			 * inside this working buffer. bump our offset pointer
			 */
			if (total_out > start_byte &&
			    current_buf_start < start_byte) {
				buf_offset = start_byte - buf_start;
				working_bytes = total_out - start_byte;
				current_buf_start = buf_start + buf_offset;
			}
		}
	}

	return 1;
}

/*
<<<<<<< HEAD
=======
 * Shannon Entropy calculation
 *
 * Pure byte distribution analysis fails to determine compressiability of data.
 * Try calculating entropy to estimate the average minimum number of bits
 * needed to encode the sampled data.
 *
 * For convenience, return the percentage of needed bits, instead of amount of
 * bits directly.
 *
 * @ENTROPY_LVL_ACEPTABLE - below that threshold, sample has low byte entropy
 *			    and can be compressible with high probability
 *
 * @ENTROPY_LVL_HIGH - data are not compressible with high probability
 *
 * Use of ilog2() decreases precision, we lower the LVL to 5 to compensate.
 */
#define ENTROPY_LVL_ACEPTABLE		(65)
#define ENTROPY_LVL_HIGH		(80)

/*
 * For increasead precision in shannon_entropy calculation,
 * let's do pow(n, M) to save more digits after comma:
 *
 * - maximum int bit length is 64
 * - ilog2(MAX_SAMPLE_SIZE)	-> 13
 * - 13 * 4 = 52 < 64		-> M = 4
 *
 * So use pow(n, 4).
 */
static inline u32 ilog2_w(u64 n)
{
	return ilog2(n * n * n * n);
}

static u32 shannon_entropy(struct heuristic_ws *ws)
{
	const u32 entropy_max = 8 * ilog2_w(2);
	u32 entropy_sum = 0;
	u32 p, p_base, sz_base;
	u32 i;

	sz_base = ilog2_w(ws->sample_size);
	for (i = 0; i < BUCKET_SIZE && ws->bucket[i].count > 0; i++) {
		p = ws->bucket[i].count;
		p_base = ilog2_w(p);
		entropy_sum += p * (sz_base - p_base);
	}

	entropy_sum /= ws->sample_size;
	return entropy_sum * 100 / entropy_max;
}

/* Compare buckets by size, ascending */
static int bucket_comp_rev(const void *lv, const void *rv)
{
	const struct bucket_item *l = (const struct bucket_item *)lv;
	const struct bucket_item *r = (const struct bucket_item *)rv;

	return r->count - l->count;
}

/*
 * Size of the core byte set - how many bytes cover 90% of the sample
 *
 * There are several types of structured binary data that use nearly all byte
 * values. The distribution can be uniform and counts in all buckets will be
 * nearly the same (eg. encrypted data). Unlikely to be compressible.
 *
 * Other possibility is normal (Gaussian) distribution, where the data could
 * be potentially compressible, but we have to take a few more steps to decide
 * how much.
 *
 * @BYTE_CORE_SET_LOW  - main part of byte values repeated frequently,
 *                       compression algo can easy fix that
 * @BYTE_CORE_SET_HIGH - data have uniform distribution and with high
 *                       probability is not compressible
 */
#define BYTE_CORE_SET_LOW		(64)
#define BYTE_CORE_SET_HIGH		(200)

static int byte_core_set_size(struct heuristic_ws *ws)
{
	u32 i;
	u32 coreset_sum = 0;
	const u32 core_set_threshold = ws->sample_size * 90 / 100;
	struct bucket_item *bucket = ws->bucket;

	/* Sort in reverse order */
	sort(bucket, BUCKET_SIZE, sizeof(*bucket), &bucket_comp_rev, NULL);

	for (i = 0; i < BYTE_CORE_SET_LOW; i++)
		coreset_sum += bucket[i].count;

	if (coreset_sum > core_set_threshold)
		return i;

	for (; i < BYTE_CORE_SET_HIGH && bucket[i].count > 0; i++) {
		coreset_sum += bucket[i].count;
		if (coreset_sum > core_set_threshold)
			break;
	}

	return i;
}

/*
 * Count byte values in buckets.
 * This heuristic can detect textual data (configs, xml, json, html, etc).
 * Because in most text-like data byte set is restricted to limited number of
 * possible characters, and that restriction in most cases makes data easy to
 * compress.
 *
 * @BYTE_SET_THRESHOLD - consider all data within this byte set size:
 *	less - compressible
 *	more - need additional analysis
 */
#define BYTE_SET_THRESHOLD		(64)

static u32 byte_set_size(const struct heuristic_ws *ws)
{
	u32 i;
	u32 byte_set_size = 0;

	for (i = 0; i < BYTE_SET_THRESHOLD; i++) {
		if (ws->bucket[i].count > 0)
			byte_set_size++;
	}

	/*
	 * Continue collecting count of byte values in buckets.  If the byte
	 * set size is bigger then the threshold, it's pointless to continue,
	 * the detection technique would fail for this type of data.
	 */
	for (; i < BUCKET_SIZE; i++) {
		if (ws->bucket[i].count > 0) {
			byte_set_size++;
			if (byte_set_size > BYTE_SET_THRESHOLD)
				return byte_set_size;
		}
	}

	return byte_set_size;
}

static bool sample_repeated_patterns(struct heuristic_ws *ws)
{
	const u32 half_of_sample = ws->sample_size / 2;
	const u8 *data = ws->sample;

	return memcmp(&data[0], &data[half_of_sample], half_of_sample) == 0;
}

static void heuristic_collect_sample(struct inode *inode, u64 start, u64 end,
				     struct heuristic_ws *ws)
{
	struct page *page;
	u64 index, index_end;
	u32 i, curr_sample_pos;
	u8 *in_data;

	/*
	 * Compression handles the input data by chunks of 128KiB
	 * (defined by BTRFS_MAX_UNCOMPRESSED)
	 *
	 * We do the same for the heuristic and loop over the whole range.
	 *
	 * MAX_SAMPLE_SIZE - calculated under assumption that heuristic will
	 * process no more than BTRFS_MAX_UNCOMPRESSED at a time.
	 */
	if (end - start > BTRFS_MAX_UNCOMPRESSED)
		end = start + BTRFS_MAX_UNCOMPRESSED;

	index = start >> PAGE_SHIFT;
	index_end = end >> PAGE_SHIFT;

	/* Don't miss unaligned end */
	if (!IS_ALIGNED(end, PAGE_SIZE))
		index_end++;

	curr_sample_pos = 0;
	while (index < index_end) {
		page = find_get_page(inode->i_mapping, index);
		in_data = kmap(page);
		/* Handle case where the start is not aligned to PAGE_SIZE */
		i = start % PAGE_SIZE;
		while (i < PAGE_SIZE - SAMPLING_READ_SIZE) {
			/* Don't sample any garbage from the last page */
			if (start > end - SAMPLING_READ_SIZE)
				break;
			memcpy(&ws->sample[curr_sample_pos], &in_data[i],
					SAMPLING_READ_SIZE);
			i += SAMPLING_INTERVAL;
			start += SAMPLING_INTERVAL;
			curr_sample_pos += SAMPLING_READ_SIZE;
		}
		kunmap(page);
		put_page(page);

		index++;
	}

	ws->sample_size = curr_sample_pos;
}

/*
>>>>>>> 9abd04af
 * Compression heuristic.
 *
 * For now is's a naive and optimistic 'return true', we'll extend the logic to
 * quickly (compared to direct compression) detect data characteristics
 * (compressible/uncompressible) to avoid wasting CPU time on uncompressible
 * data.
 *
 * The following types of analysis can be performed:
 * - detect mostly zero data
 * - detect data with low "byte set" size (text, etc)
 * - detect data with low/high "core byte" set
 *
 * Return non-zero if the compression should be done, 0 otherwise.
 */
int btrfs_compress_heuristic(struct inode *inode, u64 start, u64 end)
{
<<<<<<< HEAD
	u64 index = start >> PAGE_SHIFT;
	u64 end_index = end >> PAGE_SHIFT;
	struct page *page;
	int ret = 1;

	while (index <= end_index) {
		page = find_get_page(inode->i_mapping, index);
		kmap(page);
		kunmap(page);
		put_page(page);
		index++;
	}

	return ret;
=======
	struct list_head *ws_list = __find_workspace(0, true);
	struct heuristic_ws *ws;
	u32 i;
	u8 byte;
	int ret = 0;

	ws = list_entry(ws_list, struct heuristic_ws, list);

	heuristic_collect_sample(inode, start, end, ws);

	if (sample_repeated_patterns(ws)) {
		ret = 1;
		goto out;
	}

	memset(ws->bucket, 0, sizeof(*ws->bucket)*BUCKET_SIZE);

	for (i = 0; i < ws->sample_size; i++) {
		byte = ws->sample[i];
		ws->bucket[byte].count++;
	}

	i = byte_set_size(ws);
	if (i < BYTE_SET_THRESHOLD) {
		ret = 2;
		goto out;
	}

	i = byte_core_set_size(ws);
	if (i <= BYTE_CORE_SET_LOW) {
		ret = 3;
		goto out;
	}

	if (i >= BYTE_CORE_SET_HIGH) {
		ret = 0;
		goto out;
	}

	i = shannon_entropy(ws);
	if (i <= ENTROPY_LVL_ACEPTABLE) {
		ret = 4;
		goto out;
	}

	/*
	 * For the levels below ENTROPY_LVL_HIGH, additional analysis would be
	 * needed to give green light to compression.
	 *
	 * For now just assume that compression at that level is not worth the
	 * resources because:
	 *
	 * 1. it is possible to defrag the data later
	 *
	 * 2. the data would turn out to be hardly compressible, eg. 150 byte
	 * values, every bucket has counter at level ~54. The heuristic would
	 * be confused. This can happen when data have some internal repeated
	 * patterns like "abbacbbc...". This can be detected by analyzing
	 * pairs of bytes, which is too costly.
	 */
	if (i < ENTROPY_LVL_HIGH) {
		ret = 5;
		goto out;
	} else {
		ret = 0;
		goto out;
	}

out:
	__free_workspace(0, ws_list, true);
	return ret;
}

unsigned int btrfs_compress_str2level(const char *str)
{
	if (strncmp(str, "zlib", 4) != 0)
		return 0;

	/* Accepted form: zlib:1 up to zlib:9 and nothing left after the number */
	if (str[4] == ':' && '1' <= str[5] && str[5] <= '9' && str[6] == 0)
		return str[5] - '0';

	return 0;
>>>>>>> 9abd04af
}<|MERGE_RESOLUTION|>--- conflicted
+++ resolved
@@ -1225,8 +1225,6 @@
 }
 
 /*
-<<<<<<< HEAD
-=======
  * Shannon Entropy calculation
  *
  * Pure byte distribution analysis fails to determine compressiability of data.
@@ -1432,7 +1430,6 @@
 }
 
 /*
->>>>>>> 9abd04af
  * Compression heuristic.
  *
  * For now is's a naive and optimistic 'return true', we'll extend the logic to
@@ -1449,22 +1446,6 @@
  */
 int btrfs_compress_heuristic(struct inode *inode, u64 start, u64 end)
 {
-<<<<<<< HEAD
-	u64 index = start >> PAGE_SHIFT;
-	u64 end_index = end >> PAGE_SHIFT;
-	struct page *page;
-	int ret = 1;
-
-	while (index <= end_index) {
-		page = find_get_page(inode->i_mapping, index);
-		kmap(page);
-		kunmap(page);
-		put_page(page);
-		index++;
-	}
-
-	return ret;
-=======
 	struct list_head *ws_list = __find_workspace(0, true);
 	struct heuristic_ws *ws;
 	u32 i;
@@ -1548,5 +1529,4 @@
 		return str[5] - '0';
 
 	return 0;
->>>>>>> 9abd04af
 }