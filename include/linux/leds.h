--- conflicted
+++ resolved
@@ -43,15 +43,6 @@
 #define LED_SUSPENDED		BIT(0)
 #define LED_UNREGISTERING	BIT(1)
 	/* Upper 16 bits reflect control information */
-<<<<<<< HEAD
-#define LED_CORE_SUSPENDRESUME	(1 << 16)
-#define LED_SYSFS_DISABLE	(1 << 17)
-#define LED_DEV_CAP_FLASH	(1 << 18)
-#define LED_HW_PLUGGABLE	(1 << 19)
-#define LED_PANIC_INDICATOR	(1 << 20)
-#define LED_BRIGHT_HW_CHANGED	(1 << 21)
-#define LED_RETAIN_AT_SHUTDOWN	(1 << 22)
-=======
 #define LED_CORE_SUSPENDRESUME	BIT(16)
 #define LED_SYSFS_DISABLE	BIT(17)
 #define LED_DEV_CAP_FLASH	BIT(18)
@@ -59,7 +50,6 @@
 #define LED_PANIC_INDICATOR	BIT(20)
 #define LED_BRIGHT_HW_CHANGED	BIT(21)
 #define LED_RETAIN_AT_SHUTDOWN	BIT(22)
->>>>>>> 9abd04af
 
 	/* set_brightness_work / blink_timer flags, atomic, private. */
 	unsigned long		work_flags;
