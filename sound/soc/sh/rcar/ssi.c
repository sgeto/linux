/*
 * Renesas R-Car SSIU/SSI support
 *
 * Copyright (C) 2013 Renesas Solutions Corp.
 * Kuninori Morimoto <kuninori.morimoto.gx@renesas.com>
 *
 * Based on fsi.c
 * Kuninori Morimoto <morimoto.kuninori@renesas.com>
 *
 * This program is free software; you can redistribute it and/or modify
 * it under the terms of the GNU General Public License version 2 as
 * published by the Free Software Foundation.
 */
#include <sound/simple_card_utils.h>
#include <linux/delay.h>
#include "rsnd.h"
#define RSND_SSI_NAME_SIZE 16

/*
 * SSICR
 */
#define	FORCE		(1 << 31)	/* Fixed */
#define	DMEN		(1 << 28)	/* DMA Enable */
#define	UIEN		(1 << 27)	/* Underflow Interrupt Enable */
#define	OIEN		(1 << 26)	/* Overflow Interrupt Enable */
#define	IIEN		(1 << 25)	/* Idle Mode Interrupt Enable */
#define	DIEN		(1 << 24)	/* Data Interrupt Enable */
#define	CHNL_4		(1 << 22)	/* Channels */
#define	CHNL_6		(2 << 22)	/* Channels */
#define	CHNL_8		(3 << 22)	/* Channels */
#define	DWL_8		(0 << 19)	/* Data Word Length */
#define	DWL_16		(1 << 19)	/* Data Word Length */
#define	DWL_18		(2 << 19)	/* Data Word Length */
#define	DWL_20		(3 << 19)	/* Data Word Length */
#define	DWL_22		(4 << 19)	/* Data Word Length */
#define	DWL_24		(5 << 19)	/* Data Word Length */
#define	DWL_32		(6 << 19)	/* Data Word Length */

#define	SWL_32		(3 << 16)	/* R/W System Word Length */
#define	SCKD		(1 << 15)	/* Serial Bit Clock Direction */
#define	SWSD		(1 << 14)	/* Serial WS Direction */
#define	SCKP		(1 << 13)	/* Serial Bit Clock Polarity */
#define	SWSP		(1 << 12)	/* Serial WS Polarity */
#define	SDTA		(1 << 10)	/* Serial Data Alignment */
#define	PDTA		(1 <<  9)	/* Parallel Data Alignment */
#define	DEL		(1 <<  8)	/* Serial Data Delay */
#define	CKDV(v)		(v <<  4)	/* Serial Clock Division Ratio */
#define	TRMD		(1 <<  1)	/* Transmit/Receive Mode Select */
#define	EN		(1 <<  0)	/* SSI Module Enable */

/*
 * SSISR
 */
#define	UIRQ		(1 << 27)	/* Underflow Error Interrupt Status */
#define	OIRQ		(1 << 26)	/* Overflow Error Interrupt Status */
#define	IIRQ		(1 << 25)	/* Idle Mode Interrupt Status */
#define	DIRQ		(1 << 24)	/* Data Interrupt Status Flag */

/*
 * SSIWSR
 */
#define CONT		(1 << 8)	/* WS Continue Function */
#define WS_MODE		(1 << 0)	/* WS Mode */

#define SSI_NAME "ssi"

struct rsnd_ssi {
	struct rsnd_mod mod;
	struct rsnd_mod *dma;

	u32 flags;
	u32 cr_own;
	u32 cr_clk;
	u32 cr_mode;
	u32 cr_en;
	u32 wsr;
	int chan;
	int rate;
	int irq;
	unsigned int usrcnt;

	int byte_pos;
	int period_pos;
	int byte_per_period;
	int next_period_byte;
};

/* flags */
#define RSND_SSI_CLK_PIN_SHARE		(1 << 0)
#define RSND_SSI_NO_BUSIF		(1 << 1) /* SSI+DMA without BUSIF */
#define RSND_SSI_HDMI0			(1 << 2) /* for HDMI0 */
#define RSND_SSI_HDMI1			(1 << 3) /* for HDMI1 */
#define RSND_SSI_PROBED			(1 << 4)

#define for_each_rsnd_ssi(pos, priv, i)					\
	for (i = 0;							\
	     (i < rsnd_ssi_nr(priv)) &&					\
		((pos) = ((struct rsnd_ssi *)(priv)->ssi + i));		\
	     i++)

#define rsnd_ssi_get(priv, id) ((struct rsnd_ssi *)(priv->ssi) + id)
#define rsnd_ssi_nr(priv) ((priv)->ssi_nr)
#define rsnd_mod_to_ssi(_mod) container_of((_mod), struct rsnd_ssi, mod)
<<<<<<< HEAD
#define rsnd_ssi_flags_has(p, f) ((p)->flags & f)
#define rsnd_ssi_flags_set(p, f) ((p)->flags |= f)
#define rsnd_ssi_flags_del(p, f) ((p)->flags = ((p)->flags & ~f))
=======
>>>>>>> 9abd04af
#define rsnd_ssi_is_parent(ssi, io) ((ssi) == rsnd_io_to_mod_ssip(io))
#define rsnd_ssi_is_multi_slave(mod, io) \
	(rsnd_ssi_multi_slaves(io) & (1 << rsnd_mod_id(mod)))
#define rsnd_ssi_is_run_mods(mod, io) \
	(rsnd_ssi_run_mods(io) & (1 << rsnd_mod_id(mod)))
#define rsnd_ssi_can_output_clk(mod) (!__rsnd_ssi_is_pin_sharing(mod))

int rsnd_ssi_hdmi_port(struct rsnd_dai_stream *io)
{
	struct rsnd_mod *mod = rsnd_io_to_mod_ssi(io);
	struct rsnd_ssi *ssi = rsnd_mod_to_ssi(mod);

<<<<<<< HEAD
	if (rsnd_ssi_flags_has(ssi, RSND_SSI_HDMI0))
		return RSND_SSI_HDMI_PORT0;

	if (rsnd_ssi_flags_has(ssi, RSND_SSI_HDMI1))
=======
	if (rsnd_flags_has(ssi, RSND_SSI_HDMI0))
		return RSND_SSI_HDMI_PORT0;

	if (rsnd_flags_has(ssi, RSND_SSI_HDMI1))
>>>>>>> 9abd04af
		return RSND_SSI_HDMI_PORT1;

	return 0;
}

int rsnd_ssi_use_busif(struct rsnd_dai_stream *io)
{
	struct rsnd_mod *mod = rsnd_io_to_mod_ssi(io);
	struct rsnd_ssi *ssi = rsnd_mod_to_ssi(mod);
	int use_busif = 0;

	if (!rsnd_ssi_is_dma_mode(mod))
		return 0;

<<<<<<< HEAD
	if (!(rsnd_ssi_flags_has(ssi, RSND_SSI_NO_BUSIF)))
=======
	if (!(rsnd_flags_has(ssi, RSND_SSI_NO_BUSIF)))
>>>>>>> 9abd04af
		use_busif = 1;
	if (rsnd_io_to_mod_src(io))
		use_busif = 1;

	return use_busif;
}

static void rsnd_ssi_status_clear(struct rsnd_mod *mod)
{
	rsnd_mod_write(mod, SSISR, 0);
}

static u32 rsnd_ssi_status_get(struct rsnd_mod *mod)
{
	return rsnd_mod_read(mod, SSISR);
}

static void rsnd_ssi_status_check(struct rsnd_mod *mod,
				  u32 bit)
{
	struct rsnd_priv *priv = rsnd_mod_to_priv(mod);
	struct device *dev = rsnd_priv_to_dev(priv);
	u32 status;
	int i;

	for (i = 0; i < 1024; i++) {
		status = rsnd_ssi_status_get(mod);
		if (status & bit)
			return;

		udelay(50);
	}

	dev_warn(dev, "%s[%d] status check failed\n",
		 rsnd_mod_name(mod), rsnd_mod_id(mod));
}

static u32 rsnd_ssi_multi_slaves(struct rsnd_dai_stream *io)
{
	struct rsnd_mod *mod;
	enum rsnd_mod_type types[] = {
		RSND_MOD_SSIM1,
		RSND_MOD_SSIM2,
		RSND_MOD_SSIM3,
	};
	int i, mask;

	mask = 0;
	for (i = 0; i < ARRAY_SIZE(types); i++) {
		mod = rsnd_io_to_mod(io, types[i]);
		if (!mod)
			continue;

		mask |= 1 << rsnd_mod_id(mod);
	}

	return mask;
}

static u32 rsnd_ssi_run_mods(struct rsnd_dai_stream *io)
{
	struct rsnd_mod *ssi_mod = rsnd_io_to_mod_ssi(io);
	struct rsnd_mod *ssi_parent_mod = rsnd_io_to_mod_ssip(io);
	u32 mods;

	mods = rsnd_ssi_multi_slaves_runtime(io) |
		1 << rsnd_mod_id(ssi_mod);

	if (ssi_parent_mod)
		mods |= 1 << rsnd_mod_id(ssi_parent_mod);

	return mods;
}

u32 rsnd_ssi_multi_slaves_runtime(struct rsnd_dai_stream *io)
{
	if (rsnd_runtime_is_ssi_multi(io))
		return rsnd_ssi_multi_slaves(io);

	return 0;
}

unsigned int rsnd_ssi_clk_query(struct rsnd_priv *priv,
		       int param1, int param2, int *idx)
{
	int ssi_clk_mul_table[] = {
		1, 2, 4, 8, 16, 6, 12,
	};
	int j, ret;
	unsigned int main_rate;

	for (j = 0; j < ARRAY_SIZE(ssi_clk_mul_table); j++) {

		/*
		 * It will set SSIWSR.CONT here, but SSICR.CKDV = 000
		 * with it is not allowed. (SSIWSR.WS_MODE with
		 * SSICR.CKDV = 000 is not allowed either).
		 * Skip it. See SSICR.CKDV
		 */
		if (j == 0)
			continue;

		/*
		 * this driver is assuming that
		 * system word is 32bit x chan
		 * see rsnd_ssi_init()
		 */
		main_rate = 32 * param1 * param2 * ssi_clk_mul_table[j];

		ret = rsnd_adg_clk_query(priv, main_rate);
		if (ret < 0)
			continue;

		if (idx)
			*idx = j;

		return main_rate;
	}

	return 0;
}

static int rsnd_ssi_master_clk_start(struct rsnd_mod *mod,
				     struct rsnd_dai_stream *io)
{
	struct rsnd_priv *priv = rsnd_io_to_priv(io);
	struct device *dev = rsnd_priv_to_dev(priv);
	struct rsnd_dai *rdai = rsnd_io_to_rdai(io);
	struct rsnd_ssi *ssi = rsnd_mod_to_ssi(mod);
	int chan = rsnd_runtime_channel_for_ssi(io);
	int idx, ret;
	unsigned int main_rate;
	unsigned int rate = rsnd_io_is_play(io) ?
		rsnd_src_get_out_rate(priv, io) :
		rsnd_src_get_in_rate(priv, io);

	if (!rsnd_rdai_is_clk_master(rdai))
		return 0;

	if (!rsnd_ssi_can_output_clk(mod))
		return 0;

	if (rsnd_ssi_is_multi_slave(mod, io))
		return 0;

	if (ssi->usrcnt > 1) {
		if (ssi->rate != rate) {
			dev_err(dev, "SSI parent/child should use same rate\n");
			return -EINVAL;
		}

		return 0;
	}

	main_rate = rsnd_ssi_clk_query(priv, rate, chan, &idx);
	if (!main_rate) {
		dev_err(dev, "unsupported clock rate\n");
		return -EIO;
	}

	ret = rsnd_adg_ssi_clk_try_start(mod, main_rate);
	if (ret < 0)
		return ret;

	/*
	 * SSI clock will be output contiguously
	 * by below settings.
	 * This means, rsnd_ssi_master_clk_start()
	 * and rsnd_ssi_register_setup() are necessary
	 * for SSI parent
	 *
	 * SSICR  : FORCE, SCKD, SWSD
	 * SSIWSR : CONT
	 */
	ssi->cr_clk = FORCE | SWL_32 | SCKD | SWSD | CKDV(idx);
	ssi->wsr = CONT;
	ssi->rate = rate;

	dev_dbg(dev, "%s[%d] outputs %u Hz\n",
		rsnd_mod_name(mod),
		rsnd_mod_id(mod), rate);

	return 0;
}

static void rsnd_ssi_master_clk_stop(struct rsnd_mod *mod,
				     struct rsnd_dai_stream *io)
{
	struct rsnd_dai *rdai = rsnd_io_to_rdai(io);
	struct rsnd_ssi *ssi = rsnd_mod_to_ssi(mod);

	if (!rsnd_rdai_is_clk_master(rdai))
		return;

	if (!rsnd_ssi_can_output_clk(mod))
		return;

	if (ssi->usrcnt > 1)
		return;

	ssi->cr_clk	= 0;
	ssi->rate	= 0;

	rsnd_adg_ssi_clk_stop(mod);
}

static void rsnd_ssi_config_init(struct rsnd_mod *mod,
				struct rsnd_dai_stream *io)
{
	struct rsnd_dai *rdai = rsnd_io_to_rdai(io);
	struct snd_pcm_runtime *runtime = rsnd_io_to_runtime(io);
	struct rsnd_ssi *ssi = rsnd_mod_to_ssi(mod);
	u32 cr_own;
	u32 cr_mode;
	u32 wsr;
	int is_tdm;

	if (rsnd_ssi_is_parent(mod, io))
		return;

	is_tdm = rsnd_runtime_is_ssi_tdm(io);

	/*
	 * always use 32bit system word.
	 * see also rsnd_ssi_master_clk_enable()
	 */
	cr_own = FORCE | SWL_32;

	if (rdai->bit_clk_inv)
		cr_own |= SCKP;
	if (rdai->frm_clk_inv ^ is_tdm)
		cr_own |= SWSP;
	if (rdai->data_alignment)
		cr_own |= SDTA;
	if (rdai->sys_delay)
		cr_own |= DEL;
	if (rsnd_io_is_play(io))
		cr_own |= TRMD;

	switch (runtime->sample_bits) {
	case 16:
		cr_own |= DWL_16;
		break;
	case 32:
		cr_own |= DWL_24;
		break;
	}

	if (rsnd_ssi_is_dma_mode(mod)) {
		cr_mode = UIEN | OIEN |	/* over/under run */
			  DMEN;		/* DMA : enable DMA */
	} else {
		cr_mode = DIEN;		/* PIO : enable Data interrupt */
	}

	/*
	 * TDM Extend Mode
	 * see
	 *	rsnd_ssiu_init_gen2()
	 */
	wsr = ssi->wsr;
	if (is_tdm) {
		wsr	|= WS_MODE;
		cr_own	|= CHNL_8;
	}

	ssi->cr_own	= cr_own;
	ssi->cr_mode	= cr_mode;
	ssi->wsr	= wsr;
}

static void rsnd_ssi_register_setup(struct rsnd_mod *mod)
{
	struct rsnd_ssi *ssi = rsnd_mod_to_ssi(mod);

	rsnd_mod_write(mod, SSIWSR,	ssi->wsr);
	rsnd_mod_write(mod, SSICR,	ssi->cr_own	|
					ssi->cr_clk	|
					ssi->cr_mode	|
					ssi->cr_en);
}

static void rsnd_ssi_pointer_init(struct rsnd_mod *mod,
				  struct rsnd_dai_stream *io)
{
	struct rsnd_ssi *ssi = rsnd_mod_to_ssi(mod);
	struct snd_pcm_runtime *runtime = rsnd_io_to_runtime(io);

	ssi->byte_pos		= 0;
	ssi->period_pos		= 0;
	ssi->byte_per_period	= runtime->period_size *
				  runtime->channels *
				  samples_to_bytes(runtime, 1);
	ssi->next_period_byte	= ssi->byte_per_period;
}

static int rsnd_ssi_pointer_offset(struct rsnd_mod *mod,
				   struct rsnd_dai_stream *io,
				   int additional)
{
	struct rsnd_ssi *ssi = rsnd_mod_to_ssi(mod);
	struct snd_pcm_runtime *runtime = rsnd_io_to_runtime(io);
	int pos = ssi->byte_pos + additional;

	pos %= (runtime->periods * ssi->byte_per_period);

	return pos;
}

static bool rsnd_ssi_pointer_update(struct rsnd_mod *mod,
				    struct rsnd_dai_stream *io,
				    int byte)
{
	struct rsnd_ssi *ssi = rsnd_mod_to_ssi(mod);

	ssi->byte_pos += byte;

	if (ssi->byte_pos >= ssi->next_period_byte) {
		struct snd_pcm_runtime *runtime = rsnd_io_to_runtime(io);

		ssi->period_pos++;
		ssi->next_period_byte += ssi->byte_per_period;

		if (ssi->period_pos >= runtime->periods) {
			ssi->byte_pos = 0;
			ssi->period_pos = 0;
			ssi->next_period_byte = ssi->byte_per_period;
		}

		return true;
	}

	return false;
}

/*
 *	SSI mod common functions
 */
static int rsnd_ssi_init(struct rsnd_mod *mod,
			 struct rsnd_dai_stream *io,
			 struct rsnd_priv *priv)
{
	struct rsnd_ssi *ssi = rsnd_mod_to_ssi(mod);
	int ret;

	if (!rsnd_ssi_is_run_mods(mod, io))
		return 0;

	rsnd_ssi_pointer_init(mod, io);

	ssi->usrcnt++;

	rsnd_mod_power_on(mod);

	ret = rsnd_ssi_master_clk_start(mod, io);
	if (ret < 0)
		return ret;

	rsnd_ssi_config_init(mod, io);

	rsnd_ssi_register_setup(mod);

	/* clear error status */
	rsnd_ssi_status_clear(mod);

	return 0;
}

static int rsnd_ssi_quit(struct rsnd_mod *mod,
			 struct rsnd_dai_stream *io,
			 struct rsnd_priv *priv)
{
	struct rsnd_ssi *ssi = rsnd_mod_to_ssi(mod);
	struct device *dev = rsnd_priv_to_dev(priv);

	if (!rsnd_ssi_is_run_mods(mod, io))
		return 0;

	if (!ssi->usrcnt) {
		dev_err(dev, "%s[%d] usrcnt error\n",
			rsnd_mod_name(mod), rsnd_mod_id(mod));
		return -EIO;
	}

	if (!rsnd_ssi_is_parent(mod, io))
		ssi->cr_own	= 0;

	rsnd_ssi_master_clk_stop(mod, io);

	rsnd_mod_power_off(mod);

	ssi->usrcnt--;

	return 0;
}

static int rsnd_ssi_hw_params(struct rsnd_mod *mod,
			      struct rsnd_dai_stream *io,
			      struct snd_pcm_substream *substream,
			      struct snd_pcm_hw_params *params)
{
	struct rsnd_ssi *ssi = rsnd_mod_to_ssi(mod);
	int chan = params_channels(params);

	/*
	 * snd_pcm_ops::hw_params will be called *before*
	 * snd_soc_dai_ops::trigger. Thus, ssi->usrcnt is 0
	 * in 1st call.
	 */
	if (ssi->usrcnt) {
		/*
		 * Already working.
		 * It will happen if SSI has parent/child connection.
		 * it is error if child <-> parent SSI uses
		 * different channels.
		 */
		if (ssi->chan != chan)
			return -EIO;
	}

	ssi->chan = chan;

	return 0;
}

static int rsnd_ssi_start(struct rsnd_mod *mod,
			  struct rsnd_dai_stream *io,
			  struct rsnd_priv *priv)
{
	struct rsnd_ssi *ssi = rsnd_mod_to_ssi(mod);

	if (!rsnd_ssi_is_run_mods(mod, io))
		return 0;

	/*
	 * EN will be set via SSIU :: SSI_CONTROL
	 * if Multi channel mode
	 */
	if (rsnd_ssi_multi_slaves_runtime(io))
		return 0;

	/*
	 * EN is for data output.
	 * SSI parent EN is not needed.
	 */
	if (rsnd_ssi_is_parent(mod, io))
		return 0;

	ssi->cr_en = EN;

	rsnd_mod_write(mod, SSICR,	ssi->cr_own	|
					ssi->cr_clk	|
					ssi->cr_mode	|
					ssi->cr_en);

	return 0;
}

static int rsnd_ssi_stop(struct rsnd_mod *mod,
			 struct rsnd_dai_stream *io,
			 struct rsnd_priv *priv)
{
	struct rsnd_ssi *ssi = rsnd_mod_to_ssi(mod);
	u32 cr;

	if (!rsnd_ssi_is_run_mods(mod, io))
		return 0;

	if (rsnd_ssi_is_parent(mod, io))
		return 0;

	cr  =	ssi->cr_own	|
		ssi->cr_clk;

	/*
	 * disable all IRQ,
	 * Playback: Wait all data was sent
	 * Capture:  It might not receave data. Do nothing
	 */
	if (rsnd_io_is_play(io)) {
		rsnd_mod_write(mod, SSICR, cr | EN);
		rsnd_ssi_status_check(mod, DIRQ);
	}

	/*
	 * disable SSI,
	 * and, wait idle state
	 */
	rsnd_mod_write(mod, SSICR, cr);	/* disabled all */
	rsnd_ssi_status_check(mod, IIRQ);

	ssi->cr_en = 0;

	return 0;
}

static int rsnd_ssi_irq(struct rsnd_mod *mod,
			struct rsnd_dai_stream *io,
			struct rsnd_priv *priv,
			int enable)
{
	u32 val = 0;

	if (rsnd_is_gen1(priv))
		return 0;

	if (rsnd_ssi_is_parent(mod, io))
		return 0;

	if (!rsnd_ssi_is_run_mods(mod, io))
		return 0;

	if (enable)
		val = rsnd_ssi_is_dma_mode(mod) ? 0x0e000000 : 0x0f000000;

	rsnd_mod_write(mod, SSI_INT_ENABLE, val);

	return 0;
}

static void __rsnd_ssi_interrupt(struct rsnd_mod *mod,
				 struct rsnd_dai_stream *io)
{
	struct rsnd_priv *priv = rsnd_mod_to_priv(mod);
	int is_dma = rsnd_ssi_is_dma_mode(mod);
	u32 status;
	bool elapsed = false;
	bool stop = false;

	spin_lock(&priv->lock);

	/* ignore all cases if not working */
	if (!rsnd_io_is_working(io))
		goto rsnd_ssi_interrupt_out;

	status = rsnd_ssi_status_get(mod);

	/* PIO only */
	if (!is_dma && (status & DIRQ)) {
		struct snd_pcm_runtime *runtime = rsnd_io_to_runtime(io);
		u32 *buf = (u32 *)(runtime->dma_area +
				   rsnd_ssi_pointer_offset(mod, io, 0));
		int shift = 0;

		switch (runtime->sample_bits) {
		case 32:
			shift = 8;
			break;
		}

		/*
		 * 8/16/32 data can be assesse to TDR/RDR register
		 * directly as 32bit data
		 * see rsnd_ssi_init()
		 */
		if (rsnd_io_is_play(io))
			rsnd_mod_write(mod, SSITDR, (*buf) << shift);
		else
			*buf = (rsnd_mod_read(mod, SSIRDR) >> shift);

		elapsed = rsnd_ssi_pointer_update(mod, io, sizeof(*buf));
	}

	/* DMA only */
	if (is_dma && (status & (UIRQ | OIRQ)))
		stop = true;

	rsnd_ssi_status_clear(mod);
rsnd_ssi_interrupt_out:
	spin_unlock(&priv->lock);

	if (elapsed)
		rsnd_dai_period_elapsed(io);

	if (stop)
		snd_pcm_stop_xrun(io->substream);

}

static irqreturn_t rsnd_ssi_interrupt(int irq, void *data)
{
	struct rsnd_mod *mod = data;

	rsnd_mod_interrupt(mod, __rsnd_ssi_interrupt);

	return IRQ_HANDLED;
}

/*
 *		SSI PIO
 */
static void rsnd_ssi_parent_attach(struct rsnd_mod *mod,
				   struct rsnd_dai_stream *io)
{
	struct rsnd_dai *rdai = rsnd_io_to_rdai(io);
	struct rsnd_priv *priv = rsnd_mod_to_priv(mod);

	if (!__rsnd_ssi_is_pin_sharing(mod))
		return;

	if (!rsnd_rdai_is_clk_master(rdai))
		return;

	switch (rsnd_mod_id(mod)) {
	case 1:
	case 2:
		rsnd_dai_connect(rsnd_ssi_mod_get(priv, 0), io, RSND_MOD_SSIP);
		break;
	case 4:
		rsnd_dai_connect(rsnd_ssi_mod_get(priv, 3), io, RSND_MOD_SSIP);
		break;
	case 8:
		rsnd_dai_connect(rsnd_ssi_mod_get(priv, 7), io, RSND_MOD_SSIP);
		break;
	}
}

static int rsnd_ssi_pcm_new(struct rsnd_mod *mod,
			    struct rsnd_dai_stream *io,
			    struct snd_soc_pcm_runtime *rtd)
{
	/*
	 * rsnd_rdai_is_clk_master() will be enabled after set_fmt,
	 * and, pcm_new will be called after it.
	 * This function reuse pcm_new at this point.
	 */
	rsnd_ssi_parent_attach(mod, io);

	return 0;
}

static int rsnd_ssi_common_probe(struct rsnd_mod *mod,
				 struct rsnd_dai_stream *io,
				 struct rsnd_priv *priv)
{
	struct device *dev = rsnd_priv_to_dev(priv);
	struct rsnd_ssi *ssi = rsnd_mod_to_ssi(mod);
	int ret;

	/*
	 * SSIP/SSIU/IRQ are not needed on
	 * SSI Multi slaves
	 */
	if (rsnd_ssi_is_multi_slave(mod, io))
		return 0;

	/*
	 * It can't judge ssi parent at this point
	 * see rsnd_ssi_pcm_new()
	 */

	ret = rsnd_ssiu_attach(io, mod);
	if (ret < 0)
		return ret;

	/*
	 * SSI might be called again as PIO fallback
	 * It is easy to manual handling for IRQ request/free
	 *
	 * OTOH, this function might be called many times if platform is
	 * using MIX. It needs xxx_attach() many times on xxx_probe().
	 * Because of it, we can't control .probe/.remove calling count by
	 * mod->status.
	 * But it don't need to call request_irq() many times.
	 * Let's control it by RSND_SSI_PROBED flag.
	 */
<<<<<<< HEAD
	if (!rsnd_ssi_flags_has(ssi, RSND_SSI_PROBED)) {
=======
	if (!rsnd_flags_has(ssi, RSND_SSI_PROBED)) {
>>>>>>> 9abd04af
		ret = request_irq(ssi->irq,
				  rsnd_ssi_interrupt,
				  IRQF_SHARED,
				  dev_name(dev), mod);

<<<<<<< HEAD
		rsnd_ssi_flags_set(ssi, RSND_SSI_PROBED);
=======
		rsnd_flags_set(ssi, RSND_SSI_PROBED);
>>>>>>> 9abd04af
	}

	return ret;
}

static int rsnd_ssi_common_remove(struct rsnd_mod *mod,
				  struct rsnd_dai_stream *io,
				  struct rsnd_priv *priv)
{
	struct rsnd_ssi *ssi = rsnd_mod_to_ssi(mod);
	struct rsnd_mod *pure_ssi_mod = rsnd_io_to_mod_ssi(io);

	/* Do nothing if non SSI (= SSI parent, multi SSI) mod */
	if (pure_ssi_mod != mod)
		return 0;

	/* PIO will request IRQ again */
<<<<<<< HEAD
	if (rsnd_ssi_flags_has(ssi, RSND_SSI_PROBED)) {
		free_irq(ssi->irq, mod);

		rsnd_ssi_flags_del(ssi, RSND_SSI_PROBED);
=======
	if (rsnd_flags_has(ssi, RSND_SSI_PROBED)) {
		free_irq(ssi->irq, mod);

		rsnd_flags_del(ssi, RSND_SSI_PROBED);
>>>>>>> 9abd04af
	}

	return 0;
}

static int rsnd_ssi_pointer(struct rsnd_mod *mod,
			    struct rsnd_dai_stream *io,
			    snd_pcm_uframes_t *pointer)
{
	struct rsnd_ssi *ssi = rsnd_mod_to_ssi(mod);
	struct snd_pcm_runtime *runtime = rsnd_io_to_runtime(io);

	*pointer = bytes_to_frames(runtime, ssi->byte_pos);

	return 0;
}

static struct rsnd_mod_ops rsnd_ssi_pio_ops = {
	.name	= SSI_NAME,
	.probe	= rsnd_ssi_common_probe,
	.remove	= rsnd_ssi_common_remove,
	.init	= rsnd_ssi_init,
	.quit	= rsnd_ssi_quit,
	.start	= rsnd_ssi_start,
	.stop	= rsnd_ssi_stop,
	.irq	= rsnd_ssi_irq,
	.pointer= rsnd_ssi_pointer,
	.pcm_new = rsnd_ssi_pcm_new,
	.hw_params = rsnd_ssi_hw_params,
};

static int rsnd_ssi_dma_probe(struct rsnd_mod *mod,
			      struct rsnd_dai_stream *io,
			      struct rsnd_priv *priv)
{
	struct rsnd_ssi *ssi = rsnd_mod_to_ssi(mod);
	int ret;

	/*
	 * SSIP/SSIU/IRQ/DMA are not needed on
	 * SSI Multi slaves
	 */
	if (rsnd_ssi_is_multi_slave(mod, io))
		return 0;

	ret = rsnd_ssi_common_probe(mod, io, priv);
	if (ret)
		return ret;

	/* SSI probe might be called many times in MUX multi path */
	ret = rsnd_dma_attach(io, mod, &ssi->dma);

	return ret;
}

static int rsnd_ssi_fallback(struct rsnd_mod *mod,
			     struct rsnd_dai_stream *io,
			     struct rsnd_priv *priv)
{
	struct device *dev = rsnd_priv_to_dev(priv);

	/*
	 * fallback to PIO
	 *
	 * SSI .probe might be called again.
	 * see
	 *	rsnd_rdai_continuance_probe()
	 */
	mod->ops = &rsnd_ssi_pio_ops;

	dev_info(dev, "%s[%d] fallback to PIO mode\n",
		 rsnd_mod_name(mod), rsnd_mod_id(mod));

	return 0;
}

static struct dma_chan *rsnd_ssi_dma_req(struct rsnd_dai_stream *io,
					 struct rsnd_mod *mod)
{
	struct rsnd_priv *priv = rsnd_mod_to_priv(mod);
	int is_play = rsnd_io_is_play(io);
	char *name;

	if (rsnd_ssi_use_busif(io))
		name = is_play ? "rxu" : "txu";
	else
		name = is_play ? "rx" : "tx";

	return rsnd_dma_request_channel(rsnd_ssi_of_node(priv),
					mod, name);
}

static struct rsnd_mod_ops rsnd_ssi_dma_ops = {
	.name	= SSI_NAME,
	.dma_req = rsnd_ssi_dma_req,
	.probe	= rsnd_ssi_dma_probe,
	.remove	= rsnd_ssi_common_remove,
	.init	= rsnd_ssi_init,
	.quit	= rsnd_ssi_quit,
	.start	= rsnd_ssi_start,
	.stop	= rsnd_ssi_stop,
	.irq	= rsnd_ssi_irq,
	.pcm_new = rsnd_ssi_pcm_new,
	.fallback = rsnd_ssi_fallback,
	.hw_params = rsnd_ssi_hw_params,
};

int rsnd_ssi_is_dma_mode(struct rsnd_mod *mod)
{
	return mod->ops == &rsnd_ssi_dma_ops;
}


/*
 *		ssi mod function
 */
static void rsnd_ssi_connect(struct rsnd_mod *mod,
			     struct rsnd_dai_stream *io)
{
	struct rsnd_dai *rdai = rsnd_io_to_rdai(io);
	enum rsnd_mod_type types[] = {
		RSND_MOD_SSI,
		RSND_MOD_SSIM1,
		RSND_MOD_SSIM2,
		RSND_MOD_SSIM3,
	};
	enum rsnd_mod_type type;
	int i;

	/* try SSI -> SSIM1 -> SSIM2 -> SSIM3 */
	for (i = 0; i < ARRAY_SIZE(types); i++) {
		type = types[i];
		if (!rsnd_io_to_mod(io, type)) {
			rsnd_dai_connect(mod, io, type);
			rsnd_rdai_channels_set(rdai, (i + 1) * 2);
			rsnd_rdai_ssi_lane_set(rdai, (i + 1));
			return;
		}
	}
}

void rsnd_parse_connect_ssi(struct rsnd_dai *rdai,
			    struct device_node *playback,
			    struct device_node *capture)
{
	struct rsnd_priv *priv = rsnd_rdai_to_priv(rdai);
	struct device_node *node;
	struct device_node *np;
	struct rsnd_mod *mod;
	int i;

	node = rsnd_ssi_of_node(priv);
	if (!node)
		return;

	i = 0;
	for_each_child_of_node(node, np) {
		mod = rsnd_ssi_mod_get(priv, i);
		if (np == playback)
			rsnd_ssi_connect(mod, &rdai->playback);
		if (np == capture)
			rsnd_ssi_connect(mod, &rdai->capture);
		i++;
	}

	of_node_put(node);
}

static void __rsnd_ssi_parse_hdmi_connection(struct rsnd_priv *priv,
					     struct rsnd_dai_stream *io,
					     struct device_node *remote_ep)
{
	struct device *dev = rsnd_priv_to_dev(priv);
	struct rsnd_mod *mod = rsnd_io_to_mod_ssi(io);
	struct rsnd_ssi *ssi;

	if (!mod)
		return;

	ssi  = rsnd_mod_to_ssi(mod);

	if (strstr(remote_ep->full_name, "hdmi0")) {
<<<<<<< HEAD
		rsnd_ssi_flags_set(ssi, RSND_SSI_HDMI0);
=======
		rsnd_flags_set(ssi, RSND_SSI_HDMI0);
>>>>>>> 9abd04af
		dev_dbg(dev, "%s[%d] connected to HDMI0\n",
			 rsnd_mod_name(mod), rsnd_mod_id(mod));
	}

	if (strstr(remote_ep->full_name, "hdmi1")) {
<<<<<<< HEAD
		rsnd_ssi_flags_set(ssi, RSND_SSI_HDMI1);
=======
		rsnd_flags_set(ssi, RSND_SSI_HDMI1);
>>>>>>> 9abd04af
		dev_dbg(dev, "%s[%d] connected to HDMI1\n",
			rsnd_mod_name(mod), rsnd_mod_id(mod));
	}
}

void rsnd_ssi_parse_hdmi_connection(struct rsnd_priv *priv,
				    struct device_node *endpoint,
				    int dai_i)
{
	struct rsnd_dai *rdai = rsnd_rdai_get(priv, dai_i);
	struct device_node *remote_ep;

	remote_ep = of_graph_get_remote_endpoint(endpoint);
	if (!remote_ep)
		return;

	__rsnd_ssi_parse_hdmi_connection(priv, &rdai->playback, remote_ep);
	__rsnd_ssi_parse_hdmi_connection(priv, &rdai->capture,  remote_ep);
}

struct rsnd_mod *rsnd_ssi_mod_get(struct rsnd_priv *priv, int id)
{
	if (WARN_ON(id < 0 || id >= rsnd_ssi_nr(priv)))
		id = 0;

	return rsnd_mod_get(rsnd_ssi_get(priv, id));
}

int __rsnd_ssi_is_pin_sharing(struct rsnd_mod *mod)
{
	struct rsnd_ssi *ssi = rsnd_mod_to_ssi(mod);

<<<<<<< HEAD
	return !!(rsnd_ssi_flags_has(ssi, RSND_SSI_CLK_PIN_SHARE));
=======
	return !!(rsnd_flags_has(ssi, RSND_SSI_CLK_PIN_SHARE));
>>>>>>> 9abd04af
}

static u32 *rsnd_ssi_get_status(struct rsnd_dai_stream *io,
				struct rsnd_mod *mod,
				enum rsnd_mod_type type)
{
	/*
	 * SSIP (= SSI parent) needs to be special, otherwise,
	 * 2nd SSI might doesn't start. see also rsnd_mod_call()
	 *
	 * We can't include parent SSI status on SSI, because we don't know
	 * how many SSI requests parent SSI. Thus, it is localed on "io" now.
	 * ex) trouble case
	 *	Playback: SSI0
	 *	Capture : SSI1 (needs SSI0)
	 *
	 * 1) start Capture  ->	SSI0/SSI1 are started.
	 * 2) start Playback ->	SSI0 doesn't work, because it is already
	 *			marked as "started" on 1)
	 *
	 * OTOH, using each mod's status is good for MUX case.
	 * It doesn't need to start in 2nd start
	 * ex)
	 *	IO-0: SRC0 -> CTU1 -+-> MUX -> DVC -> SSIU -> SSI0
	 *			    |
	 *	IO-1: SRC1 -> CTU2 -+
	 *
	 * 1) start IO-0 ->	start SSI0
	 * 2) start IO-1 ->	SSI0 doesn't need to start, because it is
	 *			already started on 1)
	 */
	if (type == RSND_MOD_SSIP)
		return &io->parent_ssi_status;

	return rsnd_mod_get_status(io, mod, type);
}

int rsnd_ssi_probe(struct rsnd_priv *priv)
{
	struct device_node *node;
	struct device_node *np;
	struct device *dev = rsnd_priv_to_dev(priv);
	struct rsnd_mod_ops *ops;
	struct clk *clk;
	struct rsnd_ssi *ssi;
	char name[RSND_SSI_NAME_SIZE];
	int i, nr, ret;

	node = rsnd_ssi_of_node(priv);
	if (!node)
		return -EINVAL;

	nr = of_get_child_count(node);
	if (!nr) {
		ret = -EINVAL;
		goto rsnd_ssi_probe_done;
	}

	ssi	= devm_kzalloc(dev, sizeof(*ssi) * nr, GFP_KERNEL);
	if (!ssi) {
		ret = -ENOMEM;
		goto rsnd_ssi_probe_done;
	}

	priv->ssi	= ssi;
	priv->ssi_nr	= nr;

	i = 0;
	for_each_child_of_node(node, np) {
		if (!of_device_is_available(np))
			goto skip;

		ssi = rsnd_ssi_get(priv, i);

		snprintf(name, RSND_SSI_NAME_SIZE, "%s.%d",
			 SSI_NAME, i);

		clk = devm_clk_get(dev, name);
		if (IS_ERR(clk)) {
			ret = PTR_ERR(clk);
			of_node_put(np);
			goto rsnd_ssi_probe_done;
		}

		if (of_get_property(np, "shared-pin", NULL))
<<<<<<< HEAD
			rsnd_ssi_flags_set(ssi, RSND_SSI_CLK_PIN_SHARE);

		if (of_get_property(np, "no-busif", NULL))
			rsnd_ssi_flags_set(ssi, RSND_SSI_NO_BUSIF);
=======
			rsnd_flags_set(ssi, RSND_SSI_CLK_PIN_SHARE);

		if (of_get_property(np, "no-busif", NULL))
			rsnd_flags_set(ssi, RSND_SSI_NO_BUSIF);
>>>>>>> 9abd04af

		ssi->irq = irq_of_parse_and_map(np, 0);
		if (!ssi->irq) {
			ret = -EINVAL;
			of_node_put(np);
			goto rsnd_ssi_probe_done;
		}

		if (of_property_read_bool(np, "pio-transfer"))
			ops = &rsnd_ssi_pio_ops;
		else
			ops = &rsnd_ssi_dma_ops;

		ret = rsnd_mod_init(priv, rsnd_mod_get(ssi), ops, clk,
				    rsnd_ssi_get_status, RSND_MOD_SSI, i);
		if (ret) {
			of_node_put(np);
			goto rsnd_ssi_probe_done;
		}
<<<<<<< HEAD

=======
skip:
>>>>>>> 9abd04af
		i++;
	}

	ret = 0;

rsnd_ssi_probe_done:
	of_node_put(node);

	return ret;
}

void rsnd_ssi_remove(struct rsnd_priv *priv)
{
	struct rsnd_ssi *ssi;
	int i;

	for_each_rsnd_ssi(ssi, priv, i) {
		rsnd_mod_quit(rsnd_mod_get(ssi));
	}
}<|MERGE_RESOLUTION|>--- conflicted
+++ resolved
@@ -101,12 +101,6 @@
 #define rsnd_ssi_get(priv, id) ((struct rsnd_ssi *)(priv->ssi) + id)
 #define rsnd_ssi_nr(priv) ((priv)->ssi_nr)
 #define rsnd_mod_to_ssi(_mod) container_of((_mod), struct rsnd_ssi, mod)
-<<<<<<< HEAD
-#define rsnd_ssi_flags_has(p, f) ((p)->flags & f)
-#define rsnd_ssi_flags_set(p, f) ((p)->flags |= f)
-#define rsnd_ssi_flags_del(p, f) ((p)->flags = ((p)->flags & ~f))
-=======
->>>>>>> 9abd04af
 #define rsnd_ssi_is_parent(ssi, io) ((ssi) == rsnd_io_to_mod_ssip(io))
 #define rsnd_ssi_is_multi_slave(mod, io) \
 	(rsnd_ssi_multi_slaves(io) & (1 << rsnd_mod_id(mod)))
@@ -119,17 +113,10 @@
 	struct rsnd_mod *mod = rsnd_io_to_mod_ssi(io);
 	struct rsnd_ssi *ssi = rsnd_mod_to_ssi(mod);
 
-<<<<<<< HEAD
-	if (rsnd_ssi_flags_has(ssi, RSND_SSI_HDMI0))
-		return RSND_SSI_HDMI_PORT0;
-
-	if (rsnd_ssi_flags_has(ssi, RSND_SSI_HDMI1))
-=======
 	if (rsnd_flags_has(ssi, RSND_SSI_HDMI0))
 		return RSND_SSI_HDMI_PORT0;
 
 	if (rsnd_flags_has(ssi, RSND_SSI_HDMI1))
->>>>>>> 9abd04af
 		return RSND_SSI_HDMI_PORT1;
 
 	return 0;
@@ -144,11 +131,7 @@
 	if (!rsnd_ssi_is_dma_mode(mod))
 		return 0;
 
-<<<<<<< HEAD
-	if (!(rsnd_ssi_flags_has(ssi, RSND_SSI_NO_BUSIF)))
-=======
 	if (!(rsnd_flags_has(ssi, RSND_SSI_NO_BUSIF)))
->>>>>>> 9abd04af
 		use_busif = 1;
 	if (rsnd_io_to_mod_src(io))
 		use_busif = 1;
@@ -815,21 +798,13 @@
 	 * But it don't need to call request_irq() many times.
 	 * Let's control it by RSND_SSI_PROBED flag.
 	 */
-<<<<<<< HEAD
-	if (!rsnd_ssi_flags_has(ssi, RSND_SSI_PROBED)) {
-=======
 	if (!rsnd_flags_has(ssi, RSND_SSI_PROBED)) {
->>>>>>> 9abd04af
 		ret = request_irq(ssi->irq,
 				  rsnd_ssi_interrupt,
 				  IRQF_SHARED,
 				  dev_name(dev), mod);
 
-<<<<<<< HEAD
-		rsnd_ssi_flags_set(ssi, RSND_SSI_PROBED);
-=======
 		rsnd_flags_set(ssi, RSND_SSI_PROBED);
->>>>>>> 9abd04af
 	}
 
 	return ret;
@@ -847,17 +822,10 @@
 		return 0;
 
 	/* PIO will request IRQ again */
-<<<<<<< HEAD
-	if (rsnd_ssi_flags_has(ssi, RSND_SSI_PROBED)) {
-		free_irq(ssi->irq, mod);
-
-		rsnd_ssi_flags_del(ssi, RSND_SSI_PROBED);
-=======
 	if (rsnd_flags_has(ssi, RSND_SSI_PROBED)) {
 		free_irq(ssi->irq, mod);
 
 		rsnd_flags_del(ssi, RSND_SSI_PROBED);
->>>>>>> 9abd04af
 	}
 
 	return 0;
@@ -1040,21 +1008,13 @@
 	ssi  = rsnd_mod_to_ssi(mod);
 
 	if (strstr(remote_ep->full_name, "hdmi0")) {
-<<<<<<< HEAD
-		rsnd_ssi_flags_set(ssi, RSND_SSI_HDMI0);
-=======
 		rsnd_flags_set(ssi, RSND_SSI_HDMI0);
->>>>>>> 9abd04af
 		dev_dbg(dev, "%s[%d] connected to HDMI0\n",
 			 rsnd_mod_name(mod), rsnd_mod_id(mod));
 	}
 
 	if (strstr(remote_ep->full_name, "hdmi1")) {
-<<<<<<< HEAD
-		rsnd_ssi_flags_set(ssi, RSND_SSI_HDMI1);
-=======
 		rsnd_flags_set(ssi, RSND_SSI_HDMI1);
->>>>>>> 9abd04af
 		dev_dbg(dev, "%s[%d] connected to HDMI1\n",
 			rsnd_mod_name(mod), rsnd_mod_id(mod));
 	}
@@ -1087,11 +1047,7 @@
 {
 	struct rsnd_ssi *ssi = rsnd_mod_to_ssi(mod);
 
-<<<<<<< HEAD
-	return !!(rsnd_ssi_flags_has(ssi, RSND_SSI_CLK_PIN_SHARE));
-=======
 	return !!(rsnd_flags_has(ssi, RSND_SSI_CLK_PIN_SHARE));
->>>>>>> 9abd04af
 }
 
 static u32 *rsnd_ssi_get_status(struct rsnd_dai_stream *io,
@@ -1177,17 +1133,10 @@
 		}
 
 		if (of_get_property(np, "shared-pin", NULL))
-<<<<<<< HEAD
-			rsnd_ssi_flags_set(ssi, RSND_SSI_CLK_PIN_SHARE);
-
-		if (of_get_property(np, "no-busif", NULL))
-			rsnd_ssi_flags_set(ssi, RSND_SSI_NO_BUSIF);
-=======
 			rsnd_flags_set(ssi, RSND_SSI_CLK_PIN_SHARE);
 
 		if (of_get_property(np, "no-busif", NULL))
 			rsnd_flags_set(ssi, RSND_SSI_NO_BUSIF);
->>>>>>> 9abd04af
 
 		ssi->irq = irq_of_parse_and_map(np, 0);
 		if (!ssi->irq) {
@@ -1207,11 +1156,7 @@
 			of_node_put(np);
 			goto rsnd_ssi_probe_done;
 		}
-<<<<<<< HEAD
-
-=======
 skip:
->>>>>>> 9abd04af
 		i++;
 	}
 
