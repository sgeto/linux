/*
 *  skl-message.c - HDA DSP interface for FW registration, Pipe and Module
 *  configurations
 *
 *  Copyright (C) 2015 Intel Corp
 *  Author:Rafal Redzimski <rafal.f.redzimski@intel.com>
 *	   Jeeja KP <jeeja.kp@intel.com>
 *  ~~~~~~~~~~~~~~~~~~~~~~~~~~~~~~~~~~~~~~~~~~~~~~~~~~~~~~~~~~~~~~~~~~~~~~~~~~
 *
 * This program is free software; you can redistribute it and/or modify
 * it under the terms of the GNU General Public License as version 2, as
 * published by the Free Software Foundation.
 *
 * This program is distributed in the hope that it will be useful, but
 * WITHOUT ANY WARRANTY; without even the implied warranty of
 * MERCHANTABILITY or FITNESS FOR A PARTICULAR PURPOSE.  See the GNU
 * General Public License for more details.
 */

#include <linux/slab.h>
#include <linux/pci.h>
#include <sound/core.h>
#include <sound/pcm.h>
#include "skl-sst-dsp.h"
#include "cnl-sst-dsp.h"
#include "skl-sst-ipc.h"
#include "skl.h"
#include "../common/sst-dsp.h"
#include "../common/sst-dsp-priv.h"
#include "skl-topology.h"
#include "skl-tplg-interface.h"

static int skl_alloc_dma_buf(struct device *dev,
		struct snd_dma_buffer *dmab, size_t size)
{
	struct hdac_ext_bus *ebus = dev_get_drvdata(dev);
	struct hdac_bus *bus = ebus_to_hbus(ebus);

	if (!bus)
		return -ENODEV;

	return  bus->io_ops->dma_alloc_pages(bus, SNDRV_DMA_TYPE_DEV, size, dmab);
}

static int skl_free_dma_buf(struct device *dev, struct snd_dma_buffer *dmab)
{
	struct hdac_ext_bus *ebus = dev_get_drvdata(dev);
	struct hdac_bus *bus = ebus_to_hbus(ebus);

	if (!bus)
		return -ENODEV;

	bus->io_ops->dma_free_pages(bus, dmab);

	return 0;
}

#define NOTIFICATION_PARAM_ID 3
#define NOTIFICATION_MASK 0xf

/* disable notfication for underruns/overruns from firmware module */
void skl_dsp_enable_notification(struct skl_sst *ctx, bool enable)
{
	struct notification_mask mask;
	struct skl_ipc_large_config_msg	msg = {0};

	mask.notify = NOTIFICATION_MASK;
	mask.enable = enable;

	msg.large_param_id = NOTIFICATION_PARAM_ID;
	msg.param_data_size = sizeof(mask);

	skl_ipc_set_large_config(&ctx->ipc, &msg, (u32 *)&mask);
}

static int skl_dsp_setup_spib(struct device *dev, unsigned int size,
				int stream_tag, int enable)
{
	struct hdac_ext_bus *ebus = dev_get_drvdata(dev);
	struct hdac_bus *bus = ebus_to_hbus(ebus);
	struct hdac_stream *stream = snd_hdac_get_stream(bus,
			SNDRV_PCM_STREAM_PLAYBACK, stream_tag);
	struct hdac_ext_stream *estream;

	if (!stream)
		return -EINVAL;

	estream = stream_to_hdac_ext_stream(stream);
	/* enable/disable SPIB for this hdac stream */
	snd_hdac_ext_stream_spbcap_enable(ebus, enable, stream->index);

	/* set the spib value */
	snd_hdac_ext_stream_set_spib(ebus, estream, size);

	return 0;
}

static int skl_dsp_prepare(struct device *dev, unsigned int format,
			unsigned int size, struct snd_dma_buffer *dmab)
{
	struct hdac_ext_bus *ebus = dev_get_drvdata(dev);
	struct hdac_bus *bus = ebus_to_hbus(ebus);
	struct hdac_ext_stream *estream;
	struct hdac_stream *stream;
	struct snd_pcm_substream substream;
	int ret;

	if (!bus)
		return -ENODEV;

	memset(&substream, 0, sizeof(substream));
	substream.stream = SNDRV_PCM_STREAM_PLAYBACK;

	estream = snd_hdac_ext_stream_assign(ebus, &substream,
					HDAC_EXT_STREAM_TYPE_HOST);
	if (!estream)
		return -ENODEV;

	stream = hdac_stream(estream);

	/* assign decouple host dma channel */
	ret = snd_hdac_dsp_prepare(stream, format, size, dmab);
	if (ret < 0)
		return ret;

	skl_dsp_setup_spib(dev, size, stream->stream_tag, true);

	return stream->stream_tag;
}

static int skl_dsp_trigger(struct device *dev, bool start, int stream_tag)
{
	struct hdac_ext_bus *ebus = dev_get_drvdata(dev);
	struct hdac_stream *stream;
	struct hdac_bus *bus = ebus_to_hbus(ebus);

	if (!bus)
		return -ENODEV;

	stream = snd_hdac_get_stream(bus,
		SNDRV_PCM_STREAM_PLAYBACK, stream_tag);
	if (!stream)
		return -EINVAL;

	snd_hdac_dsp_trigger(stream, start);

	return 0;
}

static int skl_dsp_cleanup(struct device *dev,
		struct snd_dma_buffer *dmab, int stream_tag)
{
	struct hdac_ext_bus *ebus = dev_get_drvdata(dev);
	struct hdac_stream *stream;
	struct hdac_ext_stream *estream;
	struct hdac_bus *bus = ebus_to_hbus(ebus);

	if (!bus)
		return -ENODEV;

	stream = snd_hdac_get_stream(bus,
		SNDRV_PCM_STREAM_PLAYBACK, stream_tag);
	if (!stream)
		return -EINVAL;

	estream = stream_to_hdac_ext_stream(stream);
	skl_dsp_setup_spib(dev, 0, stream_tag, false);
	snd_hdac_ext_stream_release(estream, HDAC_EXT_STREAM_TYPE_HOST);

	snd_hdac_dsp_cleanup(stream, dmab);

	return 0;
}

static struct skl_dsp_loader_ops skl_get_loader_ops(void)
{
	struct skl_dsp_loader_ops loader_ops;

	memset(&loader_ops, 0, sizeof(struct skl_dsp_loader_ops));

	loader_ops.alloc_dma_buf = skl_alloc_dma_buf;
	loader_ops.free_dma_buf = skl_free_dma_buf;

	return loader_ops;
};

static struct skl_dsp_loader_ops bxt_get_loader_ops(void)
{
	struct skl_dsp_loader_ops loader_ops;

	memset(&loader_ops, 0, sizeof(loader_ops));

	loader_ops.alloc_dma_buf = skl_alloc_dma_buf;
	loader_ops.free_dma_buf = skl_free_dma_buf;
	loader_ops.prepare = skl_dsp_prepare;
	loader_ops.trigger = skl_dsp_trigger;
	loader_ops.cleanup = skl_dsp_cleanup;

	return loader_ops;
};

static const struct skl_dsp_ops dsp_ops[] = {
	{
		.id = 0x9d70,
		.num_cores = 2,
		.loader_ops = skl_get_loader_ops,
		.init = skl_sst_dsp_init,
		.init_fw = skl_sst_init_fw,
		.cleanup = skl_sst_dsp_cleanup
	},
	{
		.id = 0x9d71,
		.num_cores = 2,
		.loader_ops = skl_get_loader_ops,
		.init = kbl_sst_dsp_init,
		.init_fw = skl_sst_init_fw,
		.cleanup = skl_sst_dsp_cleanup
	},
	{
		.id = 0x5a98,
		.num_cores = 2,
		.loader_ops = bxt_get_loader_ops,
		.init = bxt_sst_dsp_init,
		.init_fw = bxt_sst_init_fw,
		.cleanup = bxt_sst_dsp_cleanup
	},
	{
		.id = 0x3198,
		.num_cores = 2,
		.loader_ops = bxt_get_loader_ops,
		.init = bxt_sst_dsp_init,
		.init_fw = bxt_sst_init_fw,
		.cleanup = bxt_sst_dsp_cleanup
	},
	{
		.id = 0x9dc8,
		.num_cores = 4,
		.loader_ops = bxt_get_loader_ops,
		.init = cnl_sst_dsp_init,
		.init_fw = cnl_sst_init_fw,
		.cleanup = cnl_sst_dsp_cleanup
	},
};

const struct skl_dsp_ops *skl_get_dsp_ops(int pci_id)
{
	int i;

	for (i = 0; i < ARRAY_SIZE(dsp_ops); i++) {
		if (dsp_ops[i].id == pci_id)
			return &dsp_ops[i];
	}

	return NULL;
}

int skl_init_dsp(struct skl *skl)
{
	void __iomem *mmio_base;
	struct hdac_ext_bus *ebus = &skl->ebus;
	struct hdac_bus *bus = ebus_to_hbus(ebus);
	struct skl_dsp_loader_ops loader_ops;
	int irq = bus->irq;
	const struct skl_dsp_ops *ops;
	struct skl_dsp_cores *cores;
	int ret;

	/* enable ppcap interrupt */
	snd_hdac_ext_bus_ppcap_enable(&skl->ebus, true);
	snd_hdac_ext_bus_ppcap_int_enable(&skl->ebus, true);

	/* read the BAR of the ADSP MMIO */
	mmio_base = pci_ioremap_bar(skl->pci, 4);
	if (mmio_base == NULL) {
		dev_err(bus->dev, "ioremap error\n");
		return -ENXIO;
	}

	ops = skl_get_dsp_ops(skl->pci->device);
	if (!ops) {
		ret = -EIO;
		goto unmap_mmio;
	}

	loader_ops = ops->loader_ops();
	ret = ops->init(bus->dev, mmio_base, irq,
				skl->fw_name, loader_ops,
				&skl->skl_sst);

	if (ret < 0)
		goto unmap_mmio;

	skl->skl_sst->dsp_ops = ops;
	cores = &skl->skl_sst->cores;
	cores->count = ops->num_cores;

	cores->state = kcalloc(cores->count, sizeof(*cores->state), GFP_KERNEL);
	if (!cores->state) {
		ret = -ENOMEM;
		goto unmap_mmio;
	}

	cores->usage_count = kcalloc(cores->count, sizeof(*cores->usage_count),
				     GFP_KERNEL);
	if (!cores->usage_count) {
		ret = -ENOMEM;
		goto free_core_state;
	}

	dev_dbg(bus->dev, "dsp registration status=%d\n", ret);

	return 0;

free_core_state:
	kfree(cores->state);

unmap_mmio:
	iounmap(mmio_base);

	return ret;
}

int skl_free_dsp(struct skl *skl)
{
	struct hdac_ext_bus *ebus = &skl->ebus;
	struct hdac_bus *bus = ebus_to_hbus(ebus);
	struct skl_sst *ctx = skl->skl_sst;

	/* disable  ppcap interrupt */
	snd_hdac_ext_bus_ppcap_int_enable(&skl->ebus, false);

	ctx->dsp_ops->cleanup(bus->dev, ctx);

	kfree(ctx->cores.state);
	kfree(ctx->cores.usage_count);

	if (ctx->dsp->addr.lpe)
		iounmap(ctx->dsp->addr.lpe);

	return 0;
}

/*
 * In the case of "suspend_active" i.e, the Audio IP being active
 * during system suspend, immediately excecute any pending D0i3 work
 * before suspending. This is needed for the IP to work in low power
 * mode during system suspend. In the case of normal suspend, cancel
 * any pending D0i3 work.
 */
int skl_suspend_late_dsp(struct skl *skl)
{
	struct skl_sst *ctx = skl->skl_sst;
	struct delayed_work *dwork;

	if (!ctx)
		return 0;

	dwork = &ctx->d0i3.work;

	if (dwork->work.func) {
		if (skl->supend_active)
			flush_delayed_work(dwork);
		else
			cancel_delayed_work_sync(dwork);
	}

	return 0;
}

int skl_suspend_dsp(struct skl *skl)
{
	struct skl_sst *ctx = skl->skl_sst;
	int ret;

	/* if ppcap is not supported return 0 */
	if (!skl->ebus.bus.ppcap)
		return 0;

	ret = skl_dsp_sleep(ctx->dsp);
	if (ret < 0)
		return ret;

	/* disable ppcap interrupt */
	snd_hdac_ext_bus_ppcap_int_enable(&skl->ebus, false);
	snd_hdac_ext_bus_ppcap_enable(&skl->ebus, false);

	return 0;
}

int skl_resume_dsp(struct skl *skl)
{
	struct skl_sst *ctx = skl->skl_sst;
	int ret;

	/* if ppcap is not supported return 0 */
	if (!skl->ebus.bus.ppcap)
		return 0;

	/* enable ppcap interrupt */
	snd_hdac_ext_bus_ppcap_enable(&skl->ebus, true);
	snd_hdac_ext_bus_ppcap_int_enable(&skl->ebus, true);

	/* check if DSP 1st boot is done */
	if (skl->skl_sst->is_first_boot == true)
		return 0;

	ret = skl_dsp_wake(ctx->dsp);
	if (ret < 0)
		return ret;

	skl_dsp_enable_notification(skl->skl_sst, false);
	return ret;
}

enum skl_bitdepth skl_get_bit_depth(int params)
{
	switch (params) {
	case 8:
		return SKL_DEPTH_8BIT;

	case 16:
		return SKL_DEPTH_16BIT;

	case 24:
		return SKL_DEPTH_24BIT;

	case 32:
		return SKL_DEPTH_32BIT;

	default:
		return SKL_DEPTH_INVALID;

	}
}

/*
 * Each module in DSP expects a base module configuration, which consists of
 * PCM format information, which we calculate in driver and resource values
 * which are read from widget information passed through topology binary
 * This is send when we create a module with INIT_INSTANCE IPC msg
 */
static void skl_set_base_module_format(struct skl_sst *ctx,
			struct skl_module_cfg *mconfig,
			struct skl_base_cfg *base_cfg)
{
	struct skl_module *module = mconfig->module;
	struct skl_module_res *res = &module->resources[mconfig->res_idx];
	struct skl_module_iface *fmt = &module->formats[mconfig->fmt_idx];
	struct skl_module_fmt *format = &fmt->inputs[0].fmt;

	base_cfg->audio_fmt.number_of_channels = format->channels;

	base_cfg->audio_fmt.s_freq = format->s_freq;
	base_cfg->audio_fmt.bit_depth = format->bit_depth;
	base_cfg->audio_fmt.valid_bit_depth = format->valid_bit_depth;
	base_cfg->audio_fmt.ch_cfg = format->ch_cfg;

	dev_dbg(ctx->dev, "bit_depth=%x valid_bd=%x ch_config=%x\n",
			format->bit_depth, format->valid_bit_depth,
			format->ch_cfg);

	base_cfg->audio_fmt.channel_map = format->ch_map;

	base_cfg->audio_fmt.interleaving = format->interleaving_style;

	base_cfg->cps = res->cps;
	base_cfg->ibs = res->ibs;
	base_cfg->obs = res->obs;
	base_cfg->is_pages = res->is_pages;
}

/*
 * Copies copier capabilities into copier module and updates copier module
 * config size.
 */
static void skl_copy_copier_caps(struct skl_module_cfg *mconfig,
				struct skl_cpr_cfg *cpr_mconfig)
{
	if (mconfig->formats_config.caps_size == 0)
		return;

	memcpy(cpr_mconfig->gtw_cfg.config_data,
			mconfig->formats_config.caps,
			mconfig->formats_config.caps_size);

	cpr_mconfig->gtw_cfg.config_length =
			(mconfig->formats_config.caps_size) / 4;
}

#define SKL_NON_GATEWAY_CPR_NODE_ID 0xFFFFFFFF
/*
 * Calculate the gatewat settings required for copier module, type of
 * gateway and index of gateway to use
 */
static u32 skl_get_node_id(struct skl_sst *ctx,
			struct skl_module_cfg *mconfig)
{
	union skl_connector_node_id node_id = {0};
	union skl_ssp_dma_node ssp_node  = {0};
	struct skl_pipe_params *params = mconfig->pipe->p_params;

	switch (mconfig->dev_type) {
	case SKL_DEVICE_BT:
		node_id.node.dma_type =
			(SKL_CONN_SOURCE == mconfig->hw_conn_type) ?
			SKL_DMA_I2S_LINK_OUTPUT_CLASS :
			SKL_DMA_I2S_LINK_INPUT_CLASS;
		node_id.node.vindex = params->host_dma_id +
					(mconfig->vbus_id << 3);
		break;

	case SKL_DEVICE_I2S:
		node_id.node.dma_type =
			(SKL_CONN_SOURCE == mconfig->hw_conn_type) ?
			SKL_DMA_I2S_LINK_OUTPUT_CLASS :
			SKL_DMA_I2S_LINK_INPUT_CLASS;
		ssp_node.dma_node.time_slot_index = mconfig->time_slot;
		ssp_node.dma_node.i2s_instance = mconfig->vbus_id;
		node_id.node.vindex = ssp_node.val;
		break;

	case SKL_DEVICE_DMIC:
		node_id.node.dma_type = SKL_DMA_DMIC_LINK_INPUT_CLASS;
		node_id.node.vindex = mconfig->vbus_id +
					 (mconfig->time_slot);
		break;

	case SKL_DEVICE_HDALINK:
		node_id.node.dma_type =
			(SKL_CONN_SOURCE == mconfig->hw_conn_type) ?
			SKL_DMA_HDA_LINK_OUTPUT_CLASS :
			SKL_DMA_HDA_LINK_INPUT_CLASS;
		node_id.node.vindex = params->link_dma_id;
		break;

	case SKL_DEVICE_HDAHOST:
		node_id.node.dma_type =
			(SKL_CONN_SOURCE == mconfig->hw_conn_type) ?
			SKL_DMA_HDA_HOST_OUTPUT_CLASS :
			SKL_DMA_HDA_HOST_INPUT_CLASS;
		node_id.node.vindex = params->host_dma_id;
		break;

	default:
		node_id.val = 0xFFFFFFFF;
		break;
	}

	return node_id.val;
}

static void skl_setup_cpr_gateway_cfg(struct skl_sst *ctx,
			struct skl_module_cfg *mconfig,
			struct skl_cpr_cfg *cpr_mconfig)
{
	u32 dma_io_buf;
	struct skl_module_res *res;
	int res_idx = mconfig->res_idx;
	struct skl *skl = get_skl_ctx(ctx->dev);

	cpr_mconfig->gtw_cfg.node_id = skl_get_node_id(ctx, mconfig);

	if (cpr_mconfig->gtw_cfg.node_id == SKL_NON_GATEWAY_CPR_NODE_ID) {
		cpr_mconfig->cpr_feature_mask = 0;
		return;
	}

	if (skl->nr_modules) {
		res = &mconfig->module->resources[mconfig->res_idx];
		cpr_mconfig->gtw_cfg.dma_buffer_size = res->dma_buffer_size;
		goto skip_buf_size_calc;
	} else {
		res = &mconfig->module->resources[res_idx];
	}

	switch (mconfig->hw_conn_type) {
	case SKL_CONN_SOURCE:
		if (mconfig->dev_type == SKL_DEVICE_HDAHOST)
			dma_io_buf =  res->ibs;
		else
			dma_io_buf =  res->obs;
		break;

	case SKL_CONN_SINK:
		if (mconfig->dev_type == SKL_DEVICE_HDAHOST)
			dma_io_buf =  res->obs;
		else
			dma_io_buf =  res->ibs;
		break;

	default:
		dev_warn(ctx->dev, "wrong connection type: %d\n",
				mconfig->hw_conn_type);
		return;
	}

	cpr_mconfig->gtw_cfg.dma_buffer_size =
				mconfig->dma_buffer_size * dma_io_buf;

	/* fallback to 2ms default value */
	if (!cpr_mconfig->gtw_cfg.dma_buffer_size) {
		if (mconfig->hw_conn_type == SKL_CONN_SOURCE)
			cpr_mconfig->gtw_cfg.dma_buffer_size = 2 * res->obs;
		else
			cpr_mconfig->gtw_cfg.dma_buffer_size = 2 * res->ibs;
	}

skip_buf_size_calc:
	cpr_mconfig->cpr_feature_mask = 0;
	cpr_mconfig->gtw_cfg.config_length  = 0;

	skl_copy_copier_caps(mconfig, cpr_mconfig);
}

#define DMA_CONTROL_ID 5
#define DMA_I2S_BLOB_SIZE 21

int skl_dsp_set_dma_control(struct skl_sst *ctx, u32 *caps,
				u32 caps_size, u32 node_id)
{
	struct skl_dma_control *dma_ctrl;
	struct skl_ipc_large_config_msg msg = {0};
	int err = 0;


	/*
	 * if blob size zero, then return
	 */
	if (caps_size == 0)
		return 0;

	msg.large_param_id = DMA_CONTROL_ID;
	msg.param_data_size = sizeof(struct skl_dma_control) + caps_size;

	dma_ctrl = kzalloc(msg.param_data_size, GFP_KERNEL);
	if (dma_ctrl == NULL)
		return -ENOMEM;

	dma_ctrl->node_id = node_id;

	/*
	 * NHLT blob may contain additional configs along with i2s blob.
	 * firmware expects only the i2s blob size as the config_length.
	 * So fix to i2s blob size.
	 * size in dwords.
	 */
	dma_ctrl->config_length = DMA_I2S_BLOB_SIZE;

	memcpy(dma_ctrl->config_data, caps, caps_size);

	err = skl_ipc_set_large_config(&ctx->ipc, &msg, (u32 *)dma_ctrl);

	kfree(dma_ctrl);
	return err;
}

static void skl_setup_out_format(struct skl_sst *ctx,
			struct skl_module_cfg *mconfig,
			struct skl_audio_data_format *out_fmt)
{
	struct skl_module *module = mconfig->module;
	struct skl_module_iface *fmt = &module->formats[mconfig->fmt_idx];
	struct skl_module_fmt *format = &fmt->outputs[0].fmt;

	out_fmt->number_of_channels = (u8)format->channels;
	out_fmt->s_freq = format->s_freq;
	out_fmt->bit_depth = format->bit_depth;
	out_fmt->valid_bit_depth = format->valid_bit_depth;
	out_fmt->ch_cfg = format->ch_cfg;

	out_fmt->channel_map = format->ch_map;
	out_fmt->interleaving = format->interleaving_style;
	out_fmt->sample_type = format->sample_type;

	dev_dbg(ctx->dev, "copier out format chan=%d fre=%d bitdepth=%d\n",
		out_fmt->number_of_channels, format->s_freq, format->bit_depth);
}

/*
 * DSP needs SRC module for frequency conversion, SRC takes base module
 * configuration and the target frequency as extra parameter passed as src
 * config
 */
static void skl_set_src_format(struct skl_sst *ctx,
			struct skl_module_cfg *mconfig,
			struct skl_src_module_cfg *src_mconfig)
{
	struct skl_module *module = mconfig->module;
	struct skl_module_iface *iface = &module->formats[mconfig->fmt_idx];
	struct skl_module_fmt *fmt = &iface->outputs[0].fmt;

	skl_set_base_module_format(ctx, mconfig,
		(struct skl_base_cfg *)src_mconfig);

	src_mconfig->src_cfg = fmt->s_freq;
}

/*
 * DSP needs updown module to do channel conversion. updown module take base
 * module configuration and channel configuration
 * It also take coefficients and now we have defaults applied here
 */
static void skl_set_updown_mixer_format(struct skl_sst *ctx,
			struct skl_module_cfg *mconfig,
			struct skl_up_down_mixer_cfg *mixer_mconfig)
{
	struct skl_module *module = mconfig->module;
	struct skl_module_iface *iface = &module->formats[mconfig->fmt_idx];
	struct skl_module_fmt *fmt = &iface->outputs[0].fmt;
<<<<<<< HEAD
	int i = 0;
=======
>>>>>>> 9abd04af

	skl_set_base_module_format(ctx,	mconfig,
		(struct skl_base_cfg *)mixer_mconfig);
	mixer_mconfig->out_ch_cfg = fmt->ch_cfg;
	mixer_mconfig->ch_map = fmt->ch_map;
}

/*
 * 'copier' is DSP internal module which copies data from Host DMA (HDA host
 * dma) or link (hda link, SSP, PDM)
 * Here we calculate the copier module parameters, like PCM format, output
 * format, gateway settings
 * copier_module_config is sent as input buffer with INIT_INSTANCE IPC msg
 */
static void skl_set_copier_format(struct skl_sst *ctx,
			struct skl_module_cfg *mconfig,
			struct skl_cpr_cfg *cpr_mconfig)
{
	struct skl_audio_data_format *out_fmt = &cpr_mconfig->out_fmt;
	struct skl_base_cfg *base_cfg = (struct skl_base_cfg *)cpr_mconfig;

	skl_set_base_module_format(ctx, mconfig, base_cfg);

	skl_setup_out_format(ctx, mconfig, out_fmt);
	skl_setup_cpr_gateway_cfg(ctx, mconfig, cpr_mconfig);
}

/*
 * Algo module are DSP pre processing modules. Algo module take base module
 * configuration and params
 */

static void skl_set_algo_format(struct skl_sst *ctx,
			struct skl_module_cfg *mconfig,
			struct skl_algo_cfg *algo_mcfg)
{
	struct skl_base_cfg *base_cfg = (struct skl_base_cfg *)algo_mcfg;

	skl_set_base_module_format(ctx, mconfig, base_cfg);

	if (mconfig->formats_config.caps_size == 0)
		return;

	memcpy(algo_mcfg->params,
			mconfig->formats_config.caps,
			mconfig->formats_config.caps_size);

}

/*
 * Mic select module allows selecting one or many input channels, thus
 * acting as a demux.
 *
 * Mic select module take base module configuration and out-format
 * configuration
 */
static void skl_set_base_outfmt_format(struct skl_sst *ctx,
			struct skl_module_cfg *mconfig,
			struct skl_base_outfmt_cfg *base_outfmt_mcfg)
{
	struct skl_audio_data_format *out_fmt = &base_outfmt_mcfg->out_fmt;
	struct skl_base_cfg *base_cfg =
				(struct skl_base_cfg *)base_outfmt_mcfg;

	skl_set_base_module_format(ctx, mconfig, base_cfg);
	skl_setup_out_format(ctx, mconfig, out_fmt);
}

static u16 skl_get_module_param_size(struct skl_sst *ctx,
			struct skl_module_cfg *mconfig)
{
	u16 param_size;

	switch (mconfig->m_type) {
	case SKL_MODULE_TYPE_COPIER:
		param_size = sizeof(struct skl_cpr_cfg);
		param_size += mconfig->formats_config.caps_size;
		return param_size;

	case SKL_MODULE_TYPE_SRCINT:
		return sizeof(struct skl_src_module_cfg);

	case SKL_MODULE_TYPE_UPDWMIX:
		return sizeof(struct skl_up_down_mixer_cfg);

	case SKL_MODULE_TYPE_ALGO:
		param_size = sizeof(struct skl_base_cfg);
		param_size += mconfig->formats_config.caps_size;
		return param_size;

	case SKL_MODULE_TYPE_BASE_OUTFMT:
	case SKL_MODULE_TYPE_MIC_SELECT:
	case SKL_MODULE_TYPE_KPB:
		return sizeof(struct skl_base_outfmt_cfg);

	default:
		/*
		 * return only base cfg when no specific module type is
		 * specified
		 */
		return sizeof(struct skl_base_cfg);
	}

	return 0;
}

/*
 * DSP firmware supports various modules like copier, SRC, updown etc.
 * These modules required various parameters to be calculated and sent for
 * the module initialization to DSP. By default a generic module needs only
 * base module format configuration
 */

static int skl_set_module_format(struct skl_sst *ctx,
			struct skl_module_cfg *module_config,
			u16 *module_config_size,
			void **param_data)
{
	u16 param_size;

	param_size  = skl_get_module_param_size(ctx, module_config);

	*param_data = kzalloc(param_size, GFP_KERNEL);
	if (NULL == *param_data)
		return -ENOMEM;

	*module_config_size = param_size;

	switch (module_config->m_type) {
	case SKL_MODULE_TYPE_COPIER:
		skl_set_copier_format(ctx, module_config, *param_data);
		break;

	case SKL_MODULE_TYPE_SRCINT:
		skl_set_src_format(ctx, module_config, *param_data);
		break;

	case SKL_MODULE_TYPE_UPDWMIX:
		skl_set_updown_mixer_format(ctx, module_config, *param_data);
		break;

	case SKL_MODULE_TYPE_ALGO:
		skl_set_algo_format(ctx, module_config, *param_data);
		break;

	case SKL_MODULE_TYPE_BASE_OUTFMT:
	case SKL_MODULE_TYPE_MIC_SELECT:
	case SKL_MODULE_TYPE_KPB:
		skl_set_base_outfmt_format(ctx, module_config, *param_data);
		break;

	default:
		skl_set_base_module_format(ctx, module_config, *param_data);
		break;

	}

	dev_dbg(ctx->dev, "Module type=%d config size: %d bytes\n",
			module_config->id.module_id, param_size);
	print_hex_dump_debug("Module params:", DUMP_PREFIX_OFFSET, 8, 4,
			*param_data, param_size, false);
	return 0;
}

static int skl_get_queue_index(struct skl_module_pin *mpin,
				struct skl_module_inst_id id, int max)
{
	int i;

	for (i = 0; i < max; i++)  {
		if (mpin[i].id.module_id == id.module_id &&
			mpin[i].id.instance_id == id.instance_id)
			return i;
	}

	return -EINVAL;
}

/*
 * Allocates queue for each module.
 * if dynamic, the pin_index is allocated 0 to max_pin.
 * In static, the pin_index is fixed based on module_id and instance id
 */
static int skl_alloc_queue(struct skl_module_pin *mpin,
			struct skl_module_cfg *tgt_cfg, int max)
{
	int i;
	struct skl_module_inst_id id = tgt_cfg->id;
	/*
	 * if pin in dynamic, find first free pin
	 * otherwise find match module and instance id pin as topology will
	 * ensure a unique pin is assigned to this so no need to
	 * allocate/free
	 */
	for (i = 0; i < max; i++)  {
		if (mpin[i].is_dynamic) {
			if (!mpin[i].in_use &&
				mpin[i].pin_state == SKL_PIN_UNBIND) {

				mpin[i].in_use = true;
				mpin[i].id.module_id = id.module_id;
				mpin[i].id.instance_id = id.instance_id;
				mpin[i].id.pvt_id = id.pvt_id;
				mpin[i].tgt_mcfg = tgt_cfg;
				return i;
			}
		} else {
			if (mpin[i].id.module_id == id.module_id &&
				mpin[i].id.instance_id == id.instance_id &&
				mpin[i].pin_state == SKL_PIN_UNBIND) {

				mpin[i].tgt_mcfg = tgt_cfg;
				return i;
			}
		}
	}

	return -EINVAL;
}

static void skl_free_queue(struct skl_module_pin *mpin, int q_index)
{
	if (mpin[q_index].is_dynamic) {
		mpin[q_index].in_use = false;
		mpin[q_index].id.module_id = 0;
		mpin[q_index].id.instance_id = 0;
		mpin[q_index].id.pvt_id = 0;
	}
	mpin[q_index].pin_state = SKL_PIN_UNBIND;
	mpin[q_index].tgt_mcfg = NULL;
}

/* Module state will be set to unint, if all the out pin state is UNBIND */

static void skl_clear_module_state(struct skl_module_pin *mpin, int max,
						struct skl_module_cfg *mcfg)
{
	int i;
	bool found = false;

	for (i = 0; i < max; i++)  {
		if (mpin[i].pin_state == SKL_PIN_UNBIND)
			continue;
		found = true;
		break;
	}

	if (!found)
		mcfg->m_state = SKL_MODULE_INIT_DONE;
	return;
}

/*
 * A module needs to be instanataited in DSP. A mdoule is present in a
 * collection of module referred as a PIPE.
 * We first calculate the module format, based on module type and then
 * invoke the DSP by sending IPC INIT_INSTANCE using ipc helper
 */
int skl_init_module(struct skl_sst *ctx,
			struct skl_module_cfg *mconfig)
{
	u16 module_config_size = 0;
	void *param_data = NULL;
	int ret;
	struct skl_ipc_init_instance_msg msg;

	dev_dbg(ctx->dev, "%s: module_id = %d instance=%d\n", __func__,
		 mconfig->id.module_id, mconfig->id.pvt_id);

	if (mconfig->pipe->state != SKL_PIPE_CREATED) {
		dev_err(ctx->dev, "Pipe not created state= %d pipe_id= %d\n",
				 mconfig->pipe->state, mconfig->pipe->ppl_id);
		return -EIO;
	}

	ret = skl_set_module_format(ctx, mconfig,
			&module_config_size, &param_data);
	if (ret < 0) {
		dev_err(ctx->dev, "Failed to set module format ret=%d\n", ret);
		return ret;
	}

	msg.module_id = mconfig->id.module_id;
	msg.instance_id = mconfig->id.pvt_id;
	msg.ppl_instance_id = mconfig->pipe->ppl_id;
	msg.param_data_size = module_config_size;
	msg.core_id = mconfig->core_id;
	msg.domain = mconfig->domain;

	ret = skl_ipc_init_instance(&ctx->ipc, &msg, param_data);
	if (ret < 0) {
		dev_err(ctx->dev, "Failed to init instance ret=%d\n", ret);
		kfree(param_data);
		return ret;
	}
	mconfig->m_state = SKL_MODULE_INIT_DONE;
	kfree(param_data);
	return ret;
}

static void skl_dump_bind_info(struct skl_sst *ctx, struct skl_module_cfg
	*src_module, struct skl_module_cfg *dst_module)
{
	dev_dbg(ctx->dev, "%s: src module_id = %d  src_instance=%d\n",
		__func__, src_module->id.module_id, src_module->id.pvt_id);
	dev_dbg(ctx->dev, "%s: dst_module=%d dst_instance=%d\n", __func__,
		 dst_module->id.module_id, dst_module->id.pvt_id);

	dev_dbg(ctx->dev, "src_module state = %d dst module state = %d\n",
		src_module->m_state, dst_module->m_state);
}

/*
 * On module freeup, we need to unbind the module with modules
 * it is already bind.
 * Find the pin allocated and unbind then using bind_unbind IPC
 */
int skl_unbind_modules(struct skl_sst *ctx,
			struct skl_module_cfg *src_mcfg,
			struct skl_module_cfg *dst_mcfg)
{
	int ret;
	struct skl_ipc_bind_unbind_msg msg;
	struct skl_module_inst_id src_id = src_mcfg->id;
	struct skl_module_inst_id dst_id = dst_mcfg->id;
	int in_max = dst_mcfg->module->max_input_pins;
	int out_max = src_mcfg->module->max_output_pins;
	int src_index, dst_index, src_pin_state, dst_pin_state;

	skl_dump_bind_info(ctx, src_mcfg, dst_mcfg);

	/* get src queue index */
	src_index = skl_get_queue_index(src_mcfg->m_out_pin, dst_id, out_max);
	if (src_index < 0)
		return 0;

	msg.src_queue = src_index;

	/* get dst queue index */
	dst_index  = skl_get_queue_index(dst_mcfg->m_in_pin, src_id, in_max);
	if (dst_index < 0)
		return 0;

	msg.dst_queue = dst_index;

	src_pin_state = src_mcfg->m_out_pin[src_index].pin_state;
	dst_pin_state = dst_mcfg->m_in_pin[dst_index].pin_state;

	if (src_pin_state != SKL_PIN_BIND_DONE ||
		dst_pin_state != SKL_PIN_BIND_DONE)
		return 0;

	msg.module_id = src_mcfg->id.module_id;
	msg.instance_id = src_mcfg->id.pvt_id;
	msg.dst_module_id = dst_mcfg->id.module_id;
	msg.dst_instance_id = dst_mcfg->id.pvt_id;
	msg.bind = false;

	ret = skl_ipc_bind_unbind(&ctx->ipc, &msg);
	if (!ret) {
		/* free queue only if unbind is success */
		skl_free_queue(src_mcfg->m_out_pin, src_index);
		skl_free_queue(dst_mcfg->m_in_pin, dst_index);

		/*
		 * check only if src module bind state, bind is
		 * always from src -> sink
		 */
		skl_clear_module_state(src_mcfg->m_out_pin, out_max, src_mcfg);
	}

	return ret;
}

static void fill_pin_params(struct skl_audio_data_format *pin_fmt,
				struct skl_module_fmt *format)
{
	pin_fmt->number_of_channels = format->channels;
	pin_fmt->s_freq = format->s_freq;
	pin_fmt->bit_depth = format->bit_depth;
	pin_fmt->valid_bit_depth = format->valid_bit_depth;
	pin_fmt->ch_cfg = format->ch_cfg;
	pin_fmt->sample_type = format->sample_type;
	pin_fmt->channel_map = format->ch_map;
	pin_fmt->interleaving = format->interleaving_style;
}

#define CPR_SINK_FMT_PARAM_ID 2

/*
 * Once a module is instantiated it need to be 'bind' with other modules in
 * the pipeline. For binding we need to find the module pins which are bind
 * together
 * This function finds the pins and then sends bund_unbind IPC message to
 * DSP using IPC helper
 */
int skl_bind_modules(struct skl_sst *ctx,
			struct skl_module_cfg *src_mcfg,
			struct skl_module_cfg *dst_mcfg)
{
	int ret = 0;
	struct skl_ipc_bind_unbind_msg msg;
	int in_max = dst_mcfg->module->max_input_pins;
	int out_max = src_mcfg->module->max_output_pins;
	int src_index, dst_index;
	struct skl_module_fmt *format;
	struct skl_cpr_pin_fmt pin_fmt;
	struct skl_module *module;
	struct skl_module_iface *fmt;

	skl_dump_bind_info(ctx, src_mcfg, dst_mcfg);

	if (src_mcfg->m_state < SKL_MODULE_INIT_DONE ||
		dst_mcfg->m_state < SKL_MODULE_INIT_DONE)
		return 0;

	src_index = skl_alloc_queue(src_mcfg->m_out_pin, dst_mcfg, out_max);
	if (src_index < 0)
		return -EINVAL;

	msg.src_queue = src_index;
	dst_index = skl_alloc_queue(dst_mcfg->m_in_pin, src_mcfg, in_max);
	if (dst_index < 0) {
		skl_free_queue(src_mcfg->m_out_pin, src_index);
		return -EINVAL;
	}

	/*
	 * Copier module requires the separate large_config_set_ipc to
	 * configure the pins other than 0
	 */
	if (src_mcfg->m_type == SKL_MODULE_TYPE_COPIER && src_index > 0) {
		pin_fmt.sink_id = src_index;
		module = src_mcfg->module;
		fmt = &module->formats[src_mcfg->fmt_idx];

		/* Input fmt is same as that of src module input cfg */
		format = &fmt->inputs[0].fmt;
		fill_pin_params(&(pin_fmt.src_fmt), format);

		format = &fmt->outputs[src_index].fmt;
		fill_pin_params(&(pin_fmt.dst_fmt), format);
		ret = skl_set_module_params(ctx, (void *)&pin_fmt,
					sizeof(struct skl_cpr_pin_fmt),
					CPR_SINK_FMT_PARAM_ID, src_mcfg);

		if (ret < 0)
			goto out;
	}

	msg.dst_queue = dst_index;

	dev_dbg(ctx->dev, "src queue = %d dst queue =%d\n",
			 msg.src_queue, msg.dst_queue);

	msg.module_id = src_mcfg->id.module_id;
	msg.instance_id = src_mcfg->id.pvt_id;
	msg.dst_module_id = dst_mcfg->id.module_id;
	msg.dst_instance_id = dst_mcfg->id.pvt_id;
	msg.bind = true;

	ret = skl_ipc_bind_unbind(&ctx->ipc, &msg);

	if (!ret) {
		src_mcfg->m_state = SKL_MODULE_BIND_DONE;
		src_mcfg->m_out_pin[src_index].pin_state = SKL_PIN_BIND_DONE;
		dst_mcfg->m_in_pin[dst_index].pin_state = SKL_PIN_BIND_DONE;
		return ret;
	}
out:
	/* error case , if IPC fails, clear the queue index */
	skl_free_queue(src_mcfg->m_out_pin, src_index);
	skl_free_queue(dst_mcfg->m_in_pin, dst_index);

	return ret;
}

static int skl_set_pipe_state(struct skl_sst *ctx, struct skl_pipe *pipe,
	enum skl_ipc_pipeline_state state)
{
	dev_dbg(ctx->dev, "%s: pipe_satate = %d\n", __func__, state);

	return skl_ipc_set_pipeline_state(&ctx->ipc, pipe->ppl_id, state);
}

/*
 * A pipeline is a collection of modules. Before a module in instantiated a
 * pipeline needs to be created for it.
 * This function creates pipeline, by sending create pipeline IPC messages
 * to FW
 */
int skl_create_pipeline(struct skl_sst *ctx, struct skl_pipe *pipe)
{
	int ret;

	dev_dbg(ctx->dev, "%s: pipe_id = %d\n", __func__, pipe->ppl_id);

	ret = skl_ipc_create_pipeline(&ctx->ipc, pipe->memory_pages,
				pipe->pipe_priority, pipe->ppl_id,
				pipe->lp_mode);
	if (ret < 0) {
		dev_err(ctx->dev, "Failed to create pipeline\n");
		return ret;
	}

	pipe->state = SKL_PIPE_CREATED;

	return 0;
}

/*
 * A pipeline needs to be deleted on cleanup. If a pipeline is running, then
 * pause the pipeline first and then delete it
 * The pipe delete is done by sending delete pipeline IPC. DSP will stop the
 * DMA engines and releases resources
 */
int skl_delete_pipe(struct skl_sst *ctx, struct skl_pipe *pipe)
{
	int ret;

	dev_dbg(ctx->dev, "%s: pipe = %d\n", __func__, pipe->ppl_id);

	/* If pipe is started, do stop the pipe in FW. */
	if (pipe->state >= SKL_PIPE_STARTED) {
		ret = skl_set_pipe_state(ctx, pipe, PPL_PAUSED);
		if (ret < 0) {
			dev_err(ctx->dev, "Failed to stop pipeline\n");
			return ret;
		}

		pipe->state = SKL_PIPE_PAUSED;
	}

	/* If pipe was not created in FW, do not try to delete it */
	if (pipe->state < SKL_PIPE_CREATED)
		return 0;

	ret = skl_ipc_delete_pipeline(&ctx->ipc, pipe->ppl_id);
	if (ret < 0) {
		dev_err(ctx->dev, "Failed to delete pipeline\n");
		return ret;
	}

	pipe->state = SKL_PIPE_INVALID;

	return ret;
}

/*
 * A pipeline is also a scheduling entity in DSP which can be run, stopped
 * For processing data the pipe need to be run by sending IPC set pipe state
 * to DSP
 */
int skl_run_pipe(struct skl_sst *ctx, struct skl_pipe *pipe)
{
	int ret;

	dev_dbg(ctx->dev, "%s: pipe = %d\n", __func__, pipe->ppl_id);

	/* If pipe was not created in FW, do not try to pause or delete */
	if (pipe->state < SKL_PIPE_CREATED)
		return 0;

	/* Pipe has to be paused before it is started */
	ret = skl_set_pipe_state(ctx, pipe, PPL_PAUSED);
	if (ret < 0) {
		dev_err(ctx->dev, "Failed to pause pipe\n");
		return ret;
	}

	pipe->state = SKL_PIPE_PAUSED;

	ret = skl_set_pipe_state(ctx, pipe, PPL_RUNNING);
	if (ret < 0) {
		dev_err(ctx->dev, "Failed to start pipe\n");
		return ret;
	}

	pipe->state = SKL_PIPE_STARTED;

	return 0;
}

/*
 * Stop the pipeline by sending set pipe state IPC
 * DSP doesnt implement stop so we always send pause message
 */
int skl_stop_pipe(struct skl_sst *ctx, struct skl_pipe *pipe)
{
	int ret;

	dev_dbg(ctx->dev, "In %s pipe=%d\n", __func__, pipe->ppl_id);

	/* If pipe was not created in FW, do not try to pause or delete */
	if (pipe->state < SKL_PIPE_PAUSED)
		return 0;

	ret = skl_set_pipe_state(ctx, pipe, PPL_PAUSED);
	if (ret < 0) {
		dev_dbg(ctx->dev, "Failed to stop pipe\n");
		return ret;
	}

	pipe->state = SKL_PIPE_PAUSED;

	return 0;
}

/*
 * Reset the pipeline by sending set pipe state IPC this will reset the DMA
 * from the DSP side
 */
int skl_reset_pipe(struct skl_sst *ctx, struct skl_pipe *pipe)
{
	int ret;

	/* If pipe was not created in FW, do not try to pause or delete */
	if (pipe->state < SKL_PIPE_PAUSED)
		return 0;

	ret = skl_set_pipe_state(ctx, pipe, PPL_RESET);
	if (ret < 0) {
		dev_dbg(ctx->dev, "Failed to reset pipe ret=%d\n", ret);
		return ret;
	}

	pipe->state = SKL_PIPE_RESET;

	return 0;
}

/* Algo parameter set helper function */
int skl_set_module_params(struct skl_sst *ctx, u32 *params, int size,
				u32 param_id, struct skl_module_cfg *mcfg)
{
	struct skl_ipc_large_config_msg msg;

	msg.module_id = mcfg->id.module_id;
	msg.instance_id = mcfg->id.pvt_id;
	msg.param_data_size = size;
	msg.large_param_id = param_id;

	return skl_ipc_set_large_config(&ctx->ipc, &msg, params);
}

int skl_get_module_params(struct skl_sst *ctx, u32 *params, int size,
			  u32 param_id, struct skl_module_cfg *mcfg)
{
	struct skl_ipc_large_config_msg msg;

	msg.module_id = mcfg->id.module_id;
	msg.instance_id = mcfg->id.pvt_id;
	msg.param_data_size = size;
	msg.large_param_id = param_id;

	return skl_ipc_get_large_config(&ctx->ipc, &msg, params);
}<|MERGE_RESOLUTION|>--- conflicted
+++ resolved
@@ -707,10 +707,6 @@
 	struct skl_module *module = mconfig->module;
 	struct skl_module_iface *iface = &module->formats[mconfig->fmt_idx];
 	struct skl_module_fmt *fmt = &iface->outputs[0].fmt;
-<<<<<<< HEAD
-	int i = 0;
-=======
->>>>>>> 9abd04af
 
 	skl_set_base_module_format(ctx,	mconfig,
 		(struct skl_base_cfg *)mixer_mconfig);
