--- conflicted
+++ resolved
@@ -1004,22 +1004,14 @@
 	{}
 };
 
-<<<<<<< HEAD
-static const struct sst_acpi_mach sst_cnl_devdata[] = {
-=======
 static const struct snd_soc_acpi_mach sst_cnl_devdata[] = {
->>>>>>> 9abd04af
 	{
 		.id = "INT34C2",
 		.drv_name = "cnl_rt274",
 		.fw_filename = "intel/dsp_fw_cnl.bin",
-<<<<<<< HEAD
-	},
-=======
 		.pdata = &cnl_pdata,
 	},
 	{}
->>>>>>> 9abd04af
 };
 
 /* PCI IDs */
